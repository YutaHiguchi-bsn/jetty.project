--- conflicted
+++ resolved
@@ -475,12 +475,8 @@
         servletTester.setResourceBase(testdir.getDir().getCanonicalPath());
         ServletHolder servletHolder = servletTester.addServlet(servletClass,"/");
         servletHolder.setInitParameter("baseDir",testdir.getDir().getAbsolutePath());
-<<<<<<< HEAD
+        servletHolder.setInitParameter("etags","true");
         FilterHolder holder = servletTester.addFilter(gzipFilterClass,"/*",EnumSet.allOf(DispatcherType.class));
-=======
-        servletHolder.setInitParameter("etags","true");
-        FilterHolder holder = servletTester.addFilter(gzipFilterClass,"/*",0);
->>>>>>> 16994cbd
         holder.setInitParameter("vary","Accept-Encoding");
         return holder;
     }
