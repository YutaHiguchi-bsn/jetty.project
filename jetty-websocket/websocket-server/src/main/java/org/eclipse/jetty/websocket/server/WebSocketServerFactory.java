--- conflicted
+++ resolved
@@ -138,20 +138,13 @@
     private WebSocketServerFactory(ServletContext context, WebSocketPolicy policy, DecoratedObjectFactory objectFactory, Executor executor, ByteBufferPool bufferPool)
     {
         this.context = context;
-        this.defaultPolicy = policy;
+        this.containerPolicy = policy;
         this.objectFactory = objectFactory;
         this.executor = executor;
         this.bufferPool = bufferPool;
-        
+
         this.creator = this;
         this.contextClassloader = Thread.currentThread().getContextClassLoader();
-<<<<<<< HEAD
-
-        this.containerPolicy = policy;
-        this.bufferPool = bufferPool;
-=======
-        this.eventDriverFactory = new EventDriverFactory(this);
->>>>>>> 10a6e5fa
         this.extensionFactory = new WebSocketExtensionFactory(this);
 
         this.handshakes.put(HandshakeRFC6455.VERSION, new HandshakeRFC6455());
