//
//  ========================================================================
//  Copyright (c) 1995-2018 Mort Bay Consulting Pty. Ltd.
//  ------------------------------------------------------------------------
//  All rights reserved. This program and the accompanying materials
//  are made available under the terms of the Eclipse Public License v1.0
//  and Apache License v2.0 which accompanies this distribution.
//
//      The Eclipse Public License is available at
//      http://www.eclipse.org/legal/epl-v10.html
//
//      The Apache License v2.0 is available at
//      http://www.opensource.org/licenses/apache2.0.php
//
//  You may elect to redistribute this code under either of these licenses.
//  ========================================================================
//

package org.eclipse.jetty.websocket.common.extensions.compress;

import java.io.ByteArrayOutputStream;
import java.nio.ByteBuffer;
import java.util.ArrayDeque;
import java.util.Queue;
import java.util.concurrent.atomic.AtomicInteger;
import java.util.zip.DataFormatException;
import java.util.zip.Deflater;
import java.util.zip.Inflater;
import java.util.zip.ZipException;

import org.eclipse.jetty.util.BufferUtil;
import org.eclipse.jetty.util.IteratingCallback;
import org.eclipse.jetty.util.log.Log;
import org.eclipse.jetty.util.log.Logger;
import org.eclipse.jetty.websocket.api.BatchMode;
import org.eclipse.jetty.websocket.api.FrameCallback;
import org.eclipse.jetty.websocket.api.extensions.Frame;
import org.eclipse.jetty.websocket.common.OpCode;
import org.eclipse.jetty.websocket.common.extensions.AbstractExtension;
import org.eclipse.jetty.websocket.common.frames.DataFrame;

public abstract class CompressExtension extends AbstractExtension
{
    protected static final byte[] TAIL_BYTES = new byte[] { 0x00, 0x00, (byte)0xFF, (byte)0xFF };
    protected static final ByteBuffer TAIL_BYTES_BUF = ByteBuffer.wrap(TAIL_BYTES);
    private static final Logger LOG = Log.getLogger(CompressExtension.class);

    /** Never drop tail bytes 0000FFFF, from any frame type */
    protected static final int TAIL_DROP_NEVER = 0;
    /** Always drop tail bytes 0000FFFF, from all frame types */
    protected static final int TAIL_DROP_ALWAYS = 1;
    /** Only drop tail bytes 0000FFFF, from fin==true frames */
    protected static final int TAIL_DROP_FIN_ONLY = 2;

    /** Always set RSV flag, on all frame types */
    protected static final int RSV_USE_ALWAYS = 0;
    /**
     * Only set RSV flag on first frame in multi-frame messages.
     * <p>
     * Note: this automatically means no-continuation frames have the RSV bit set
     */
    protected static final int RSV_USE_ONLY_FIRST = 1;

    /** Inflater / Decompressed Buffer Size */
    protected static final int INFLATE_BUFFER_SIZE = 8 * 1024;

    /** Deflater / Inflater: Maximum Input Buffer Size */
    protected static final int INPUT_MAX_BUFFER_SIZE = 8 * 1024;

    /** Inflater : Output Buffer Size */
    private static final int DECOMPRESS_BUF_SIZE = 8 * 1024;
    
    private final static boolean NOWRAP = true;

    private final Queue<FrameEntry> entries = new ArrayDeque<>();
    private final IteratingCallback flusher = new Flusher();
    private Deflater deflaterImpl;
    private Inflater inflaterImpl;
    protected AtomicInteger decompressCount = new AtomicInteger(0);
    private int tailDrop = TAIL_DROP_NEVER;
    private int rsvUse = RSV_USE_ALWAYS;

    protected CompressExtension()
    {
        tailDrop = getTailDropMode();
        rsvUse = getRsvUseMode();
    }

    public Deflater getDeflater()
    {
        if (deflaterImpl == null)
        {
            deflaterImpl = new Deflater(Deflater.DEFAULT_COMPRESSION,NOWRAP);
        }
        return deflaterImpl;
    }

    public Inflater getInflater()
    {
        if (inflaterImpl == null)
        {
            inflaterImpl = new Inflater(NOWRAP);
        }
        return inflaterImpl;
    }

    /**
     * Indicates use of RSV1 flag for indicating deflation is in use.
     */
    @Override
    public boolean isRsv1User()
    {
        return true;
    }

    /**
     * Return the mode of operation for dropping (or keeping) tail bytes in frames generated by compress (outgoing)
     * 
     * @return either {@link #TAIL_DROP_ALWAYS}, {@link #TAIL_DROP_FIN_ONLY}, or {@link #TAIL_DROP_NEVER}
     */
    abstract int getTailDropMode();

    /**
     * Return the mode of operation for RSV flag use in frames generate by compress (outgoing)
     * 
     * @return either {@link #RSV_USE_ALWAYS} or {@link #RSV_USE_ONLY_FIRST}
     */
    abstract int getRsvUseMode();

    protected void forwardIncoming(Frame frame, FrameCallback callback, ByteAccumulator accumulator)
    {
        DataFrame newFrame = new DataFrame(frame);
        // Unset RSV1 since it's not compressed anymore.
        newFrame.setRsv1(false);

        ByteBuffer buffer = getBufferPool().acquire(accumulator.getLength(),false);
        try
        {
            BufferUtil.flipToFill(buffer);
            accumulator.transferTo(buffer);
            newFrame.setPayload(buffer);
            nextIncomingFrame(newFrame, callback);
        }
        finally
        {
            getBufferPool().release(buffer);
        }
    }

<<<<<<< HEAD
=======
    protected ByteAccumulator newByteAccumulator()
    {
        int maxSize = Math.max(getPolicy().getMaxTextMessageSize(),getPolicy().getMaxBinaryMessageSize());
        return new ByteAccumulator(maxSize);
    }

>>>>>>> 71dc6d9c
    protected void decompress(ByteAccumulator accumulator, ByteBuffer buf) throws DataFormatException
    {
        if ((buf == null) || (!buf.hasRemaining()))
        {
            return;
        }
        byte[] output = new byte[DECOMPRESS_BUF_SIZE];
        
        Inflater inflater = getInflater();
        
        while(buf.hasRemaining() && inflater.needsInput())
        {
            if (!supplyInput(inflater,buf))
            {
                LOG.debug("Needed input, but no buffer could supply input");
                return;
            }
    
            int read;
            while ((read = inflater.inflate(output)) >= 0)
            {
                if (read == 0)
                {
                    LOG.debug("Decompress: read 0 {}",toDetail(inflater));
                    break;
                }
                else
                {
                    // do something with output
                    if (LOG.isDebugEnabled())
                    {
                        LOG.debug("Decompressed {} bytes: {}",read,toDetail(inflater));
                    }
    
                    accumulator.copyChunk(output,0,read);
                }
            }
        }

        if (LOG.isDebugEnabled())
        {
            LOG.debug("Decompress: exiting {}",toDetail(inflater));
        }
    }

    @Override
    public void outgoingFrame(Frame frame, FrameCallback callback, BatchMode batchMode)
    {
        // We use a queue and an IteratingCallback to handle concurrency.
        // We must compress and write atomically, otherwise the compression
        // context on the other end gets confused.

        if (flusher.isFailed())
        {
            notifyCallbackFailure(callback,new ZipException());
            return;
        }

        FrameEntry entry = new FrameEntry(frame,callback,batchMode);
        if (LOG.isDebugEnabled())
            LOG.debug("Queuing {}",entry);
        offerEntry(entry);
        flusher.iterate();
    }

    private void offerEntry(FrameEntry entry)
    {
        synchronized (this)
        {
            entries.offer(entry);
        }
    }

    private FrameEntry pollEntry()
    {
        synchronized (this)
        {
            return entries.poll();
        }
    }

    protected void notifyCallbackSuccess(FrameCallback callback)
    {
        try
        {
            if (callback != null)
                callback.succeed();
        }
        catch (Throwable x)
        {
            if (LOG.isDebugEnabled())
                LOG.debug("Exception while notifying success of callback " + callback,x);
        }
    }

    protected void notifyCallbackFailure(FrameCallback callback, Throwable failure)
    {
        try
        {
            if (callback != null)
                callback.fail(failure);
        }
        catch (Throwable x)
        {
            if (LOG.isDebugEnabled())
                LOG.debug("Exception while notifying failure of callback " + callback,x);
        }
    }

    private static boolean supplyInput(Inflater inflater, ByteBuffer buf)
    {
        if (buf == null || buf.remaining() <= 0)
        {
            if (LOG.isDebugEnabled())
            {
                LOG.debug("No data left left to supply to Inflater");
            }
            return false;
        }

        byte input[];
        int inputOffset;
        int len;

        if (buf.hasArray())
        {
            // no need to create a new byte buffer, just return this one.
            len = buf.remaining();
            input = buf.array();
            inputOffset = buf.position() + buf.arrayOffset();
            buf.position(buf.position() + len);
        }
        else
        {
            // Only create an return byte buffer that is reasonable in size
            len = Math.min(INPUT_MAX_BUFFER_SIZE,buf.remaining());
            input = new byte[len];
            inputOffset = 0;
            buf.get(input,0,len);
        }

        inflater.setInput(input,inputOffset,len);
        if (LOG.isDebugEnabled())
        {
            LOG.debug("Supplied {} input bytes: {}",input.length,toDetail(inflater));
        }
        return true;
    }

    private static boolean supplyInput(Deflater deflater, ByteBuffer buf)
    {
        if (buf == null || buf.remaining() <= 0)
        {
            if (LOG.isDebugEnabled())
            {
                LOG.debug("No data left left to supply to Deflater");
            }
            return false;
        }

        byte input[];
        int inputOffset;
        int len;

        if (buf.hasArray())
        {
            // no need to create a new byte buffer, just return this one.
            len = buf.remaining();
            input = buf.array();
            inputOffset = buf.position() + buf.arrayOffset();
            buf.position(buf.position() + len);
        }
        else
        {
            // Only create an return byte buffer that is reasonable in size
            len = Math.min(INPUT_MAX_BUFFER_SIZE,buf.remaining());
            input = new byte[len];
            inputOffset = 0;
            buf.get(input,0,len);
        }

        deflater.setInput(input,inputOffset,len);
        if (LOG.isDebugEnabled())
        {
            LOG.debug("Supplied {} input bytes: {}",input.length,toDetail(deflater));
        }
        return true;
    }

    private static String toDetail(Inflater inflater)
    {
        return String.format("Inflater[finished=%b,read=%d,written=%d,remaining=%d,in=%d,out=%d]",inflater.finished(),inflater.getBytesRead(),
                inflater.getBytesWritten(),inflater.getRemaining(),inflater.getTotalIn(),inflater.getTotalOut());
    }

    private static String toDetail(Deflater deflater)
    {
        return String.format("Deflater[finished=%b,read=%d,written=%d,in=%d,out=%d]",deflater.finished(),deflater.getBytesRead(),deflater.getBytesWritten(),
                deflater.getTotalIn(),deflater.getTotalOut());
    }

    public static boolean endsWithTail(ByteBuffer buf)
    {
        if ((buf == null) || (buf.remaining() < TAIL_BYTES.length))
        {
            return false;
        }
        int limit = buf.limit();
        for (int i = TAIL_BYTES.length; i > 0; i--)
        {
            if (buf.get(limit - i) != TAIL_BYTES[TAIL_BYTES.length - i])
            {
                return false;
            }
        }
        return true;
    }
    
    @Override
    protected void doStop() throws Exception
    {
        if(deflaterImpl != null)
            deflaterImpl.end();
        if(inflaterImpl != null)
            inflaterImpl.end();
        super.doStop();
    }

    @Override
    public String toString()
    {
        return getClass().getSimpleName();
    }

    private static class FrameEntry
    {
        private final Frame frame;
        private final FrameCallback callback;
        private final BatchMode batchMode;

        private FrameEntry(Frame frame, FrameCallback callback, BatchMode batchMode)
        {
            this.frame = frame;
            this.callback = callback;
            this.batchMode = batchMode;
        }

        @Override
        public String toString()
        {
            return frame.toString();
        }
    }

    private class Flusher extends IteratingCallback implements FrameCallback
    {
        private FrameEntry current;
        private boolean finished = true;
        
        @Override
        public void failed(Throwable x)
        {
            LOG.warn(x);
            super.failed(x);
        }

        @Override
        protected Action process() throws Exception
        {
            if (finished)
            {
                current = pollEntry();
                LOG.debug("Processing {}",current);
                if (current == null)
                    return Action.IDLE;
                deflate(current);
            }
            else
            {
                compress(current,false);
            }
            return Action.SCHEDULED;
        }

        private void deflate(FrameEntry entry)
        {
            Frame frame = entry.frame;
            BatchMode batchMode = entry.batchMode;
            if (OpCode.isControlFrame(frame.getOpCode()))
            {
                // Do not deflate control frames
                nextOutgoingFrame(frame,this,batchMode);
                return;
            }
            
            compress(entry,true);
        }

        private void compress(FrameEntry entry, boolean first)
        {
            // Get a chunk of the payload to avoid to blow
            // the heap if the payload is a huge mapped file.
            Frame frame = entry.frame;
            ByteBuffer data = frame.getPayload();

            if(data == null)
                data = BufferUtil.EMPTY_BUFFER;

            int remaining = data.remaining();
            int outputLength = Math.max(256,data.remaining());
            if (LOG.isDebugEnabled())
                LOG.debug("Compressing {}: {} bytes in {} bytes chunk",entry,remaining,outputLength);

            boolean needsCompress = true;
            
            Deflater deflater = getDeflater();

            if (deflater.needsInput() && !supplyInput(deflater,data))
            {
                // no input supplied
                needsCompress = false;
            }
            
            ByteArrayOutputStream out = new ByteArrayOutputStream();

            byte[] output = new byte[outputLength];

            boolean fin = frame.isFin();

            // Compress the data
            while (needsCompress)
            {
                int compressed = deflater.deflate(output,0,outputLength,Deflater.SYNC_FLUSH);

                // Append the output for the eventual frame.
                if (LOG.isDebugEnabled())
                    LOG.debug("Wrote {} bytes to output buffer",compressed);
                out.write(output,0,compressed);

                if (compressed < outputLength)
                {
                    needsCompress = false;
                }
            }

            ByteBuffer payload = ByteBuffer.wrap(out.toByteArray());

            if (payload.remaining() > 0)
            {
                // Handle tail bytes generated by SYNC_FLUSH.
                if (LOG.isDebugEnabled())
                    LOG.debug("compressed bytes[] = {}",BufferUtil.toDetailString(payload));

                if (tailDrop == TAIL_DROP_ALWAYS)
                {
                    if (endsWithTail(payload))
                    {
                        payload.limit(payload.limit() - TAIL_BYTES.length);
                    }
                    if (LOG.isDebugEnabled())
                        LOG.debug("payload (TAIL_DROP_ALWAYS) = {}",BufferUtil.toDetailString(payload));
                }
                else if (tailDrop == TAIL_DROP_FIN_ONLY)
                {
                    if (frame.isFin() && endsWithTail(payload))
                    {
                        payload.limit(payload.limit() - TAIL_BYTES.length);
                    }
                    if (LOG.isDebugEnabled())
                        LOG.debug("payload (TAIL_DROP_FIN_ONLY) = {}",BufferUtil.toDetailString(payload));
                }
            }
            else if (fin)
            {
                // Special case: 7.2.3.6.  Generating an Empty Fragment Manually
                // https://tools.ietf.org/html/rfc7692#section-7.2.3.6
                payload = ByteBuffer.wrap(new byte[] { 0x00 });
            }

            if (LOG.isDebugEnabled())
            {
                LOG.debug("Compressed {}: input:{} -> payload:{}",entry,outputLength,payload.remaining());
            }

            boolean continuation = frame.getType().isContinuation() || !first;
            DataFrame chunk = new DataFrame(frame,continuation);
            if (rsvUse == RSV_USE_ONLY_FIRST)
            {
                chunk.setRsv1(!continuation);
            }
            else
            {
                // always set
                chunk.setRsv1(true);
            }
            chunk.setPayload(payload);
            chunk.setFin(fin);

            nextOutgoingFrame(chunk,this,entry.batchMode);
        }

        @Override
        protected void onCompleteSuccess()
        {
            // This IteratingCallback never completes.
        }

        @Override
        protected void onCompleteFailure(Throwable x)
        {
            // Fail all the frames in the queue.
            FrameEntry entry;
            while ((entry = pollEntry()) != null)
                notifyCallbackFailure(entry.callback,x);
        }
    
        @Override
        public void succeed()
        {
            if (finished)
                notifyCallbackSuccess(current.callback);
            succeeded();
        }
    
        @Override
        public void fail(Throwable cause)
        {
            notifyCallbackFailure(current.callback,cause);
            // If something went wrong, very likely the compression context
            // will be invalid, so we need to fail this IteratingCallback.
            failed(cause);
        }
    }
}<|MERGE_RESOLUTION|>--- conflicted
+++ resolved
@@ -147,15 +147,6 @@
         }
     }
 
-<<<<<<< HEAD
-=======
-    protected ByteAccumulator newByteAccumulator()
-    {
-        int maxSize = Math.max(getPolicy().getMaxTextMessageSize(),getPolicy().getMaxBinaryMessageSize());
-        return new ByteAccumulator(maxSize);
-    }
-
->>>>>>> 71dc6d9c
     protected void decompress(ByteAccumulator accumulator, ByteBuffer buf) throws DataFormatException
     {
         if ((buf == null) || (!buf.hasRemaining()))
@@ -571,7 +562,7 @@
             while ((entry = pollEntry()) != null)
                 notifyCallbackFailure(entry.callback,x);
         }
-    
+
         @Override
         public void succeed()
         {
@@ -579,7 +570,7 @@
                 notifyCallbackSuccess(current.callback);
             succeeded();
         }
-    
+
         @Override
         public void fail(Throwable cause)
         {
