//
//  ========================================================================
//  Copyright (c) 1995-2013 Mort Bay Consulting Pty. Ltd.
//  ------------------------------------------------------------------------
//  All rights reserved. This program and the accompanying materials
//  are made available under the terms of the Eclipse Public License v1.0
//  and Apache License v2.0 which accompanies this distribution.
//
//      The Eclipse Public License is available at
//      http://www.eclipse.org/legal/epl-v10.html
//
//      The Apache License v2.0 is available at
//      http://www.opensource.org/licenses/apache2.0.php
//
//  You may elect to redistribute this code under either of these licenses.
//  ========================================================================
//

package org.eclipse.jetty.annotations;

import static org.hamcrest.Matchers.contains;
import static org.hamcrest.Matchers.notNullValue;
import static org.junit.Assert.assertEquals;
import static org.junit.Assert.assertTrue;
import static org.junit.Assert.fail;

import java.io.File;
import java.io.FileOutputStream;
import java.io.IOException;
import java.io.InputStream;
import java.io.OutputStream;
import java.net.URL;
import java.util.Arrays;
import java.util.Collections;
import java.util.HashSet;
import java.util.List;
import java.util.Set;

import org.eclipse.jetty.annotations.AnnotationParser.ClassInfo;
import org.eclipse.jetty.annotations.AnnotationParser.FieldInfo;
import org.eclipse.jetty.annotations.AnnotationParser.Handler;
import org.eclipse.jetty.annotations.AnnotationParser.MethodInfo;
import org.eclipse.jetty.toolchain.test.FS;
import org.eclipse.jetty.toolchain.test.IO;
import org.eclipse.jetty.toolchain.test.MavenTestingUtils;
import org.eclipse.jetty.toolchain.test.TestingDir;
import org.junit.Assert;
import org.junit.Rule;
import org.junit.Rule;
import org.junit.Test;

public class TestAnnotationParser
{
    public static class TrackingAnnotationHandler extends AnnotationParser.AbstractHandler
    {
        private final String annotationName;
        public final Set<String> foundClasses;

        public TrackingAnnotationHandler(String annotationName)
        {
            this.annotationName = annotationName;
            this.foundClasses = new HashSet<>();
        }

        @Override
        public void handle(ClassInfo info, String annotation)
        {
            if (annotation == null || !annotationName.equals(annotation))
                return;
            foundClasses.add(info.getClassName());
        }
    }

    @Rule
    public TestingDir testdir = new TestingDir();

    @Test
    public void testSampleAnnotation() throws Exception
    {
        String[] classNames = new String[]
        { "org.eclipse.jetty.annotations.ClassA" };
        AnnotationParser parser = new AnnotationParser();

        class SampleAnnotationHandler extends AnnotationParser.AbstractHandler
        {
            private List<String> methods = Arrays.asList("a","b","c","d","l");

            public void handle(ClassInfo info, String annotation)
            {
                if (annotation == null || !"org.eclipse.jetty.annotations.Sample".equals(annotation))
                    return;

                assertEquals("org.eclipse.jetty.annotations.ClassA",info.getClassName());
            }

            public void handle(FieldInfo info, String annotation)
            {                
                if (annotation == null || !"org.eclipse.jetty.annotations.Sample".equals(annotation))
                    return;
                assertEquals("m",info.getFieldName());
                assertEquals(org.objectweb.asm.Type.OBJECT,org.objectweb.asm.Type.getType(info.getFieldType()).getSort());
            }

            public void handle(MethodInfo info, String annotation)
            {                
                if (annotation == null || !"org.eclipse.jetty.annotations.Sample".equals(annotation))
                    return;
                assertEquals("org.eclipse.jetty.annotations.ClassA",info.getClassInfo().getClassName());
                assertTrue(methods.contains(info.getMethodName()));
                assertEquals("org.eclipse.jetty.annotations.Sample",annotation);
            }
        }

<<<<<<< HEAD
        parser.registerHandler(new SampleAnnotationHandler());

        //long start = System.currentTimeMillis();
        parser.parse(classNames,new ClassNameResolver()
=======
        //long start = System.currentTimeMillis();
        parser.parse(Collections.singleton(new SampleAnnotationHandler()), classNames,new ClassNameResolver()
>>>>>>> 8cb10010
        {
            public boolean isExcluded(String name)
            {
                return false;
            }

            public boolean shouldOverride(String name)
            {
                return false;
            }

        });
        //long end = System.currentTimeMillis();

        //System.err.println("Time to parse class: " + ((end - start)));
    }

    @Test
    public void testMultiAnnotation() throws Exception
    {
        String[] classNames = new String[]
        { "org.eclipse.jetty.annotations.ClassB" };
        AnnotationParser parser = new AnnotationParser();

        class MultiAnnotationHandler extends AnnotationParser.AbstractHandler
        {
            public void handle(ClassInfo info, String annotation)
            {
                if (annotation == null || ! "org.eclipse.jetty.annotations.Multi".equals(annotation))
                    return;
                assertTrue("org.eclipse.jetty.annotations.ClassB".equals(info.getClassName()));
            }

            public void handle(FieldInfo info, String annotation)
            {                
                if (annotation == null || ! "org.eclipse.jetty.annotations.Multi".equals(annotation))
                    return;
                // there should not be any
                fail();
            }

            public void handle(MethodInfo info, String annotation)
            {  
                if (annotation == null || ! "org.eclipse.jetty.annotations.Multi".equals(annotation))
                    return;
                assertTrue("org.eclipse.jetty.annotations.ClassB".equals(info.getClassInfo().getClassName()));
                assertTrue("a".equals(info.getMethodName()));
            }
        }

        parser.parse(Collections.singleton(new MultiAnnotationHandler()), classNames,null);
    }

    @Test
    public void testHiddenFilesInJar() throws Exception
    {
        File badClassesJar = MavenTestingUtils.getTestResourceFile("bad-classes.jar");
        AnnotationParser parser = new AnnotationParser();
        Set<Handler> emptySet = Collections.emptySet();
        parser.parse(emptySet, badClassesJar.toURI(),null);
        // only the valid classes inside bad-classes.jar should be parsed. If any invalid classes are parsed and exception would be thrown here
    }

    @Test
    public void testBasedirExclusion() throws Exception
    {
        // Build up basedir, which itself has a path segment that violates java package and classnaming.
        // The basedir should have no effect on annotation scanning.
        // Intentionally using a base director name that starts with a "."
        // This mimics what you see in jenkins, hudson, hadoop, solr, camel, and selenium for their 
        // installed and/or managed webapps
        File basedir = testdir.getFile(".base/workspace/classes");
        FS.ensureEmpty(basedir);

        // Copy in class that is known to have annotations.
        copyClass(ClassA.class,basedir);

        // Setup Tracker
        TrackingAnnotationHandler tracker = new TrackingAnnotationHandler(Sample.class.getName());

        // Setup annotation scanning
        AnnotationParser parser = new AnnotationParser();
        
        // Parse
        parser.parse(Collections.singleton(tracker), basedir.toURI(),null);
        
        // Validate
        Assert.assertThat("Found Class", tracker.foundClasses, contains(ClassA.class.getName()));
    }

    private void copyClass(Class<?> clazz, File basedir) throws IOException
    {
        String classname = clazz.getName().replace('.',File.separatorChar) + ".class";
        URL url = this.getClass().getResource('/'+classname);
        Assert.assertThat("URL for: " + classname,url,notNullValue());

        String classpath = classname.substring(0,classname.lastIndexOf(File.separatorChar));
        FS.ensureDirExists(new File(basedir,classpath));

        InputStream in = null;
        OutputStream out = null;
        try
        {
            in = url.openStream();
            out = new FileOutputStream(new File(basedir,classname));
            IO.copy(in,out);
        }
        finally
        {
            IO.close(out);
            IO.close(in);
        }
    }
}<|MERGE_RESOLUTION|>--- conflicted
+++ resolved
@@ -46,7 +46,6 @@
 import org.eclipse.jetty.toolchain.test.TestingDir;
 import org.junit.Assert;
 import org.junit.Rule;
-import org.junit.Rule;
 import org.junit.Test;
 
 public class TestAnnotationParser
@@ -111,15 +110,8 @@
             }
         }
 
-<<<<<<< HEAD
-        parser.registerHandler(new SampleAnnotationHandler());
-
-        //long start = System.currentTimeMillis();
-        parser.parse(classNames,new ClassNameResolver()
-=======
         //long start = System.currentTimeMillis();
         parser.parse(Collections.singleton(new SampleAnnotationHandler()), classNames,new ClassNameResolver()
->>>>>>> 8cb10010
         {
             public boolean isExcluded(String name)
             {
