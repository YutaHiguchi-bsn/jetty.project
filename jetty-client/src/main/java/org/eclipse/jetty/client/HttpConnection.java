--- conflicted
+++ resolved
@@ -278,11 +278,7 @@
                         long filled = _parser.parseAvailable();
                         io += filled;
 
-<<<<<<< HEAD
-                        if (_parser.isIdle() && _endp.isInputShutdown())
-=======
                         if (_parser.isIdle() && (_endp.isInputShutdown() || !_endp.isOpen()))
->>>>>>> 074722f8
                             throw new EOFException();
                     }
 
