//
//  ========================================================================
//  Copyright (c) 1995-2019 Mort Bay Consulting Pty. Ltd.
//  ------------------------------------------------------------------------
//  All rights reserved. This program and the accompanying materials
//  are made available under the terms of the Eclipse Public License v1.0
//  and Apache License v2.0 which accompanies this distribution.
//
//      The Eclipse Public License is available at
//      http://www.eclipse.org/legal/epl-v10.html
//
//      The Apache License v2.0 is available at
//      http://www.opensource.org/licenses/apache2.0.php
//
//  You may elect to redistribute this code under either of these licenses.
//  ========================================================================
//

package org.eclipse.jetty.maven.plugin;

import java.io.File;
import java.io.IOException;
import java.net.URL;
import java.nio.file.Path;
import java.util.ArrayList;
import java.util.Collection;
import java.util.Collections;
import java.util.Date;
import java.util.HashSet;
import java.util.List;
import java.util.Set;
import java.util.stream.Collectors;

import org.apache.maven.artifact.Artifact;
import org.apache.maven.plugin.MojoExecutionException;
import org.apache.maven.plugin.MojoFailureException;
import org.apache.maven.plugins.annotations.Execute;
import org.apache.maven.plugins.annotations.LifecyclePhase;
import org.apache.maven.plugins.annotations.Mojo;
import org.apache.maven.plugins.annotations.Parameter;
import org.apache.maven.plugins.annotations.ResolutionScope;
import org.apache.maven.project.MavenProject;
import org.eclipse.jetty.maven.plugin.utils.MavenProjectHelper;
import org.eclipse.jetty.util.PathWatcher;
import org.eclipse.jetty.util.PathWatcher.PathWatchEvent;
import org.eclipse.jetty.util.resource.Resource;
import org.eclipse.jetty.util.resource.ResourceCollection;
import org.eclipse.jetty.webapp.WebAppContext;


/**
 *  This goal is used in-situ on a Maven project without first requiring that the project 
 *  is assembled into a war, saving time during the development cycle.
 *  <p>
 *  The plugin forks a parallel lifecycle to ensure that the "compile" phase has been completed before invoking Jetty. This means
 *  that you do not need to explicitly execute a "mvn compile" first. It also means that a "mvn clean jetty:run" will ensure that
 *  a full fresh compile is done before invoking Jetty.
 *  <p>
 *  Once invoked, the plugin can be configured to run continuously, scanning for changes in the project and automatically performing a 
 *  hot redeploy when necessary. This allows the developer to concentrate on coding changes to the project using their IDE of choice and have those changes
 *  immediately and transparently reflected in the running web container, eliminating development time that is wasted on rebuilding, reassembling and redeploying.
 *  <p>
 *  You may also specify the location of a jetty.xml file whose contents will be applied before any plugin configuration.
 *  This can be used, for example, to deploy a static webapp that is not part of your maven build. 
 *  <p>
 *  There is a <a href="http://www.eclipse.org/jetty/documentation/current/maven-and-jetty.html">reference guide</a> to the configuration parameters for this plugin.
 * 
 *  Runs jetty directly from a maven project
 */
@Mojo( name = "run", requiresDependencyResolution = ResolutionScope.TEST)
@Execute(phase = LifecyclePhase.TEST_COMPILE)
public class JettyRunMojo extends AbstractJettyMojo
{
    public static final String DEFAULT_WEBAPP_SRC = "src"+File.separator+"main"+File.separator+"webapp";
    public static final String FAKE_WEBAPP = "webapp-tmp";
    
    

    /**
     * If true, the &lt;testOutputDirectory&gt;
     * and the dependencies of &lt;scope&gt;test&lt;scope&gt;
     * will be put first on the runtime classpath.
     *
     */
    @Parameter(alias="useTestClasspath", defaultValue="false")
    protected boolean useTestScope;
    
  
    /**
     * The default location of the web.xml file. Will be used
     * if &lt;webApp&gt;&lt;descriptor&gt; is not set.
     *
     */
    @Parameter(defaultValue="${maven.war.webxml}", readonly = true)
    protected String webXml;
    
    
    /**
     * The directory containing generated classes.
     *
     */
    @Parameter(defaultValue="${project.build.outputDirectory}", required = true)
    protected File classesDirectory;
    
    /**
     * An optional pattern for includes/excludes of classes in the classesDirectory
     *
     */
    @Parameter
    protected ScanPattern scanClassesPattern;

    /**
     * The directory containing generated test classes.
     *
     */
    @Parameter(defaultValue="${project.build.testOutputDirectory}", required = true)
    protected File testClassesDirectory;
    
    /**
     * An optional pattern for includes/excludes of classes in the testClassesDirectory
     *
     */
    @Parameter
    protected ScanPattern scanTestClassesPattern;

    /**
     * Root directory for all html/jsp etc files
     *
     */
    @Parameter(defaultValue="${maven.war.src}")
    protected File webAppSourceDirectory;
    
 
    /**
     * List of files or directories to additionally periodically scan for changes. Optional.
     */
    @Parameter
    protected File[] scanTargets;
    
    
    /**
     * List of directories with ant-style &lt;include&gt; and &lt;exclude&gt; patterns
     * for extra targets to periodically scan for changes. Can be used instead of,
     * or in conjunction with &lt;scanTargets&gt;.Optional.
     *
     */
    @Parameter
    protected ScanTargetPattern[] scanTargetPatterns;

    
    /**
     * maven-war-plugin reference
     */
    protected WarPluginInfo warPluginInfo;
    
    
    /**
     * List of deps that are wars
     */
    protected List<Artifact> warArtifacts;

    protected Resource originalBaseResource;

     /**
     * @see org.eclipse.jetty.maven.plugin.AbstractJettyMojo#execute()
     */
    @Override
    public void execute() throws MojoExecutionException, MojoFailureException
    {
        warPluginInfo = new WarPluginInfo(project);
        super.execute();
    }

    /**
     * Verify the configuration given in the pom.
     * 
     * @see AbstractJettyMojo#checkPomConfiguration()
     */
    @Override
    public boolean checkPomConfiguration () throws MojoExecutionException
    {
        // check the location of the static content/jsps etc
        try
        {
            if ((webAppSourceDirectory == null) || !webAppSourceDirectory.exists())
            {  
                getLog().info("webAppSourceDirectory"+(webAppSourceDirectory == null ? " not set." : (webAppSourceDirectory.getAbsolutePath()+" does not exist."))+" Trying "+DEFAULT_WEBAPP_SRC);
                webAppSourceDirectory = new File (project.getBasedir(), DEFAULT_WEBAPP_SRC);             
                if (!webAppSourceDirectory.exists())
                {
                    getLog().info("webAppSourceDirectory "+webAppSourceDirectory.getAbsolutePath()+" does not exist. Trying "+project.getBuild().getDirectory()+File.separator+FAKE_WEBAPP);
                    
                    //try last resort of making a fake empty dir
                    File target = new File(project.getBuild().getDirectory());
                    webAppSourceDirectory = new File(target, FAKE_WEBAPP);
                    if (!webAppSourceDirectory.exists())
                        webAppSourceDirectory.mkdirs();              
                }
            }
            else
                getLog().info( "Webapp source directory = " + webAppSourceDirectory.getCanonicalPath());
        }
        catch (IOException e)
        {
            throw new MojoExecutionException("Webapp source directory does not exist", e);
        }
        
        // check reload mechanic
        if ( !"automatic".equalsIgnoreCase( reload ) && !"manual".equalsIgnoreCase( reload ) )
        {
            throw new MojoExecutionException( "invalid reload mechanic specified, must be 'automatic' or 'manual'" );
        }
        else
        {
            getLog().info("Reload Mechanic: " + reload );
        }
        getLog().info( "nonBlocking:" + nonBlocking );

        // check the classes to form a classpath with
        try
        {
            //allow a webapp with no classes in it (just jsps/html)
            if (classesDirectory != null)
            {
                if (!classesDirectory.exists())
                    getLog().info( "Classes directory "+ classesDirectory.getCanonicalPath()+ " does not exist");
                else
                    getLog().info("Classes = " + classesDirectory.getCanonicalPath());
            }
            else
                getLog().info("Classes directory not set");         
        }
        catch (IOException e)
        {
            throw new MojoExecutionException("Location of classesDirectory does not exist");
        }

        return true;
    }

   


    @Override
    public void finishConfigurationBeforeStart() throws Exception
    {
        server.setStopAtShutdown(true); //as we will normally be stopped with a cntrl-c, ensure server stopped 
        super.finishConfigurationBeforeStart();
    }




    /** 
     * @see org.eclipse.jetty.maven.plugin.AbstractJettyMojo#configureWebApplication()
     */
    @Override
    public void configureWebApplication() throws Exception
    {
       super.configureWebApplication();
       
       //Set up the location of the webapp.
       //There are 2 parts to this: setWar() and setBaseResource(). On standalone jetty,
       //the former could be the location of a packed war, while the latter is the location
       //after any unpacking. With this mojo, you are running an unpacked, unassembled webapp,
       //so the two locations should be equal.
       Resource webAppSourceDirectoryResource = Resource.newResource(webAppSourceDirectory.getCanonicalPath());
       if (webApp.getWar() == null)
           webApp.setWar(webAppSourceDirectoryResource.toString());

       //The first time we run, remember the original base dir
       if (originalBaseResource == null)
       {
           if (webApp.getBaseResource() == null)
               originalBaseResource = webAppSourceDirectoryResource;
           else
               originalBaseResource = webApp.getBaseResource();
       }

       //On every subsequent re-run set it back to the original base dir before
       //we might have applied any war overlays onto it
       webApp.setBaseResource(originalBaseResource);

       if (classesDirectory != null)
           webApp.setClasses (classesDirectory);
       if (useTestScope && (testClassesDirectory != null))
           webApp.setTestClasses (testClassesDirectory);

        MavenProjectHelper mavenProjectHelper = new MavenProjectHelper(project);
        List<File> webInfLibs = getWebInfLibArtifacts(project).stream()
                .map(a -> {
                    Path p = mavenProjectHelper.getArtifactPath(a);
                    getLog().debug("Artifact " + a.getId() + " loaded from " + p + " added to WEB-INF/lib");
                    return p.toFile();
                }).collect(Collectors.toList());
        getLog().debug("WEB-INF/lib initialized (at root)");
        webApp.setWebInfLib(webInfLibs);

       //if we have not already set web.xml location, need to set one up
       if (webApp.getDescriptor() == null)
       {
           //Has an explicit web.xml file been configured to use?
           if (webXml != null)
            {
                Resource r = Resource.newResource(webXml);
                if (r.exists() && !r.isDirectory())
                {
                    webApp.setDescriptor(r.toString());
                }
            }
            
            //Still don't have a web.xml file: try the resourceBase of the webapp, if it is set
            if (webApp.getDescriptor() == null && webApp.getBaseResource() != null)
            {
                Resource r = webApp.getBaseResource().addPath("WEB-INF/web.xml");
                if (r.exists() && !r.isDirectory())
                {
                    webApp.setDescriptor(r.toString());
                }
            }
            
            //Still don't have a web.xml file: finally try the configured static resource directory if there is one
            if (webApp.getDescriptor() == null && (webAppSourceDirectory != null))
            {
                File f = new File (new File (webAppSourceDirectory, "WEB-INF"), "web.xml");
                if (f.exists() && f.isFile())
                {
                   webApp.setDescriptor(f.getCanonicalPath());
                }
            }
       }

       //process any overlays and the war type artifacts
       List<Overlay> overlays = getOverlays();
       unpackOverlays(overlays); //this sets up the base resource collection

       getLog().info( "web.xml file = "+webApp.getDescriptor());       
       getLog().info("Webapp directory = " + webAppSourceDirectory.getCanonicalPath());
    }

    /** 
     * @see org.eclipse.jetty.maven.plugin.AbstractJettyMojo#configureScanner()
     */
    @Override
    public void configureScanner ()
    throws MojoExecutionException
    {
        try
        {
            gatherScannables();
        }
        catch (Exception e)
        {
            throw new MojoExecutionException("Error forming scan list", e);
        }

        scanner.addListener( new PathWatcher.EventListListener()
        {

            @Override
            public void onPathWatchEvents(List<PathWatchEvent> events)
            {
                try
                {
                    boolean reconfigure = false;
                    if (events != null)
                    {
                        for (PathWatchEvent e:events)
                        {
                            if (e.getPath().equals(project.getFile().toPath()))
                            {
                                reconfigure = true;
                                break;
                            }
                        }
                    }

                    restartWebApp(reconfigure);
                }
                catch (Exception e)
                {
                    getLog().error("Error reconfiguring/restarting webapp after change in watched files",e);
                }
            }
        });
    }

    
    public void gatherScannables() throws Exception
    {
        if (webApp.getDescriptor() != null)
        {
            Resource r = Resource.newResource(webApp.getDescriptor());
            scanner.watch(r.getFile().toPath());
        }
        
        if (webApp.getJettyEnvXml() != null)
            scanner.watch(new File(webApp.getJettyEnvXml()).toPath());

        if (webApp.getDefaultsDescriptor() != null)
        {
            if (!WebAppContext.WEB_DEFAULTS_XML.equals(webApp.getDefaultsDescriptor()))
                scanner.watch(new File(webApp.getDefaultsDescriptor()).toPath());
        }

        if (webApp.getOverrideDescriptor() != null)
        {
            scanner.watch(new File(webApp.getOverrideDescriptor()).toPath());
        }
        
        File jettyWebXmlFile = findJettyWebXmlFile(new File(webAppSourceDirectory,"WEB-INF"));
        if (jettyWebXmlFile != null)
        {
            scanner.watch(jettyWebXmlFile.toPath());
        }
        
        //make sure each of the war artifacts is added to the scanner
        for (Artifact a:getWarArtifacts())
        {
            scanner.watch(a.getFile().toPath());
        }
        
        //handle the explicit extra scan targets
        if (scanTargets != null)
        {
            for (File f:scanTargets)
            {
                if (f.isDirectory())
                {
                    PathWatcher.Config config = new PathWatcher.Config(f.toPath());
                    config.setRecurseDepth(PathWatcher.Config.UNLIMITED_DEPTH);
                    scanner.watch(config);
                }
                else
                    scanner.watch(f.toPath());
            }
        }
        
        //handle the extra scan patterns
        if (scanTargetPatterns != null)
        {
            for (ScanTargetPattern p:scanTargetPatterns)
            {
                PathWatcher.Config config = new PathWatcher.Config(p.getDirectory().toPath());
                config.setRecurseDepth(PathWatcher.Config.UNLIMITED_DEPTH);
                for (String pattern:p.getExcludes())
                    config.addExcludeGlobRelative(pattern);
                for (String pattern:p.getIncludes())
                    config.addIncludeGlobRelative(pattern);
                scanner.watch(config);
            }
        }
      

        scanner.watch(project.getFile().toPath());

        if (webApp.getTestClasses() != null && webApp.getTestClasses().exists())
        {
            PathWatcher.Config config = new PathWatcher.Config(webApp.getTestClasses().toPath());
            config.setRecurseDepth(PathWatcher.Config.UNLIMITED_DEPTH);           
            if (scanTestClassesPattern != null)
            {
                for (String p:scanTestClassesPattern.getExcludes())
                    config.addExcludeGlobRelative(p);
                for (String p:scanTestClassesPattern.getIncludes())
                    config.addIncludeGlobRelative(p);
            }
            scanner.watch(config);
        }
        
        if (webApp.getClasses() != null && webApp.getClasses().exists())
        {
            PathWatcher.Config config = new PathWatcher.Config(webApp.getClasses().toPath());
            config.setRecurseDepth(PathWatcher.Config.UNLIMITED_DEPTH);
            if (scanClassesPattern != null)
            {
                for (String p:scanClassesPattern.getExcludes())
                    config.addExcludeGlobRelative(p);

                for (String p:scanClassesPattern.getIncludes())
                    config.addIncludeGlobRelative(p);

            }
            scanner.watch(config);
        }

        if (webApp.getWebInfLib() != null)
        {
            for (File f:webApp.getWebInfLib())
            {
                PathWatcher.Config config = new PathWatcher.Config(f.toPath());
                config.setRecurseDepth(PathWatcher.Config.UNLIMITED_DEPTH);
                scanner.watch(config);
            }
        }
    }

    
    /** 
     * @see org.eclipse.jetty.maven.plugin.AbstractJettyMojo#restartWebApp(boolean)
     */
    @Override
    public void restartWebApp(boolean reconfigureScanner) throws Exception 
    {
        getLog().info("restarting "+webApp);
        getLog().debug("Stopping webapp ...");
        stopScanner();
        webApp.stop();

        getLog().debug("Reconfiguring webapp ...");
 
        checkPomConfiguration();
        configureWebApplication();

        // check if we need to reconfigure the scanner,
        // which is if the pom changes
        if (reconfigureScanner)
        {
            getLog().info("Reconfiguring scanner after change to pom.xml ...");
            scanner.reset();
            warArtifacts = null;
            configureScanner();
        }

        getLog().debug("Restarting webapp ...");
        webApp.start();
        startScanner();
        getLog().info("Restart completed at "+new Date().toString());
    }

    private Collection<Artifact> getWebInfLibArtifacts(Set<Artifact> artifacts)
    {
        return artifacts.stream()
                .filter(this::canPutArtifactInWebInfLib)
                .collect(Collectors.toList());
    }

    private Collection<Artifact> getWebInfLibArtifacts(MavenProject mavenProject)
    {
        String type = mavenProject.getArtifact().getType();
        if (!"war".equalsIgnoreCase(type) && !"zip".equalsIgnoreCase(type))
        {
            return Collections.emptyList();
        }
        return getWebInfLibArtifacts(mavenProject.getArtifacts());
    }

    private boolean canPutArtifactInWebInfLib(Artifact artifact)
    {
        if ("war".equalsIgnoreCase(artifact.getType()))
        {
            return false;
        }
        if (Artifact.SCOPE_PROVIDED.equals(artifact.getScope()))
        {
            return false;
        }
        if (Artifact.SCOPE_TEST.equals(artifact.getScope()) && !useTestScope)
        {
            return false;
        }
        return true;
    }

<<<<<<< HEAD


    
=======
>>>>>>> 4184e151
    private List<Overlay> getOverlays()
    throws Exception
    {
        //get copy of a list of war artifacts
        Set<Artifact> matchedWarArtifacts = new HashSet<>();
        List<Overlay> overlays = new ArrayList<>();
        for (OverlayConfig config:warPluginInfo.getMavenWarOverlayConfigs())
        {
            //overlays can be individually skipped
            if (config.isSkip())
                continue;

            //an empty overlay refers to the current project - important for ordering
            if (config.isCurrentProject())
            {
                Overlay overlay = new Overlay(config, null);
                overlays.add(overlay);
                continue;
            }

            //if a war matches an overlay config
            Artifact a = getArtifactForOverlay(config, getWarArtifacts());
            if (a != null)
            {
                matchedWarArtifacts.add(a);
                SelectiveJarResource r = new SelectiveJarResource(new URL("jar:"+Resource.toURL(a.getFile()).toString()+"!/"));
                r.setIncludes(config.getIncludes());
                r.setExcludes(config.getExcludes());
                Overlay overlay = new Overlay(config, r);
                overlays.add(overlay);
            }
        }

        //iterate over the left over war artifacts and unpack them (without include/exclude processing) as necessary
        for (Artifact a: getWarArtifacts())
        {
            if (!matchedWarArtifacts.contains(a))
            {
                Overlay overlay = new Overlay(null, Resource.newResource(new URL("jar:"+Resource.toURL(a.getFile()).toString()+"!/")));
                overlays.add(overlay);
            }
        }
        return overlays;
    }


    public void unpackOverlays (List<Overlay> overlays)
            throws Exception
    {
        if (overlays == null || overlays.isEmpty())
            return;

        List<Resource> resourceBaseCollection = new ArrayList<>();

        for (Overlay o:overlays)
        {
            //can refer to the current project in list of overlays for ordering purposes
            if (o.getConfig() != null && o.getConfig().isCurrentProject() && webApp.getBaseResource().exists())
            {
                resourceBaseCollection.add(webApp.getBaseResource()); 
                continue;
            }

            Resource unpacked = unpackOverlay(o);
            //_unpackedOverlayResources.add(unpacked); //remember the unpacked overlays for later so we can delete the tmp files
            resourceBaseCollection.add(unpacked); //add in the selectively unpacked overlay in the correct order to the webapps resource base
        }

        if (!resourceBaseCollection.contains(webApp.getBaseResource()) && webApp.getBaseResource().exists())
        {
            if (webApp.getBaseAppFirst())
            {
                resourceBaseCollection.add(0, webApp.getBaseResource());
            }
            else
            {
                resourceBaseCollection.add(webApp.getBaseResource());
            }
        }
        webApp.setBaseResource(new ResourceCollection(resourceBaseCollection.toArray(new Resource[resourceBaseCollection.size()])));
    }
    



    public  Resource unpackOverlay (Overlay overlay)
    throws IOException
    {        
        if (overlay.getResource() == null)
            return null; //nothing to unpack
   
        //Get the name of the overlayed war and unpack it to a dir of the
        //same name in the temporary directory
        String name = overlay.getResource().getName();
        if (name.endsWith("!/"))
            name = name.substring(0,name.length()-2);
        int i = name.lastIndexOf('/');
        if (i>0)
            name = name.substring(i+1,name.length());
        name = name.replace('.', '_');
        //name = name+(++COUNTER); //add some digits to ensure uniqueness
        File overlaysDir = new File (project.getBuild().getDirectory(), "jetty_overlays");
        File dir = new File(overlaysDir, name);

        //if specified targetPath, unpack to that subdir instead
        File unpackDir = dir;
        if (overlay.getConfig() != null && overlay.getConfig().getTargetPath() != null)
            unpackDir = new File (dir, overlay.getConfig().getTargetPath());

        //only unpack if the overlay is newer
        if (!unpackDir.exists() || (overlay.getResource().lastModified() > unpackDir.lastModified()))
        {
            boolean made=unpackDir.mkdirs();
            overlay.getResource().copyTo(unpackDir);
        }

        //use top level of unpacked content
       return Resource.newResource(dir.getCanonicalPath());
    }
    
    /**
     * @return
     */
    private List<Artifact> getWarArtifacts ()
    {
        if (warArtifacts != null)
            return warArtifacts;       
        
        warArtifacts = new ArrayList<>();
        for ( Artifact artifact : projectArtifacts)
        {
            if (artifact.getType().equals("war") || artifact.getType().equals("zip"))
            {
                try
                {                  
                    warArtifacts.add(artifact);
                    getLog().info("Dependent war artifact "+artifact.getId());
                }
                catch(Exception e)
                {
                    throw new RuntimeException(e);
                }
            }
        }
        return warArtifacts;
    }

    protected Artifact getArtifactForOverlay (OverlayConfig o, List<Artifact> warArtifacts)
    {
        if (o == null || warArtifacts == null || warArtifacts.isEmpty())
            return null;
        
        for (Artifact a:warArtifacts)
        {
            if (o.matchesArtifact (a.getGroupId(), a.getArtifactId(), a.getClassifier()))
            {
               return a;
            }
        }
        
        return null;
    }



    /**
     * @return
     */
    protected String getJavaBin()
    {
        String javaexes[] = new String[]
            { "java", "java.exe" };

        File javaHomeDir = new File(System.getProperty("java.home"));
        for (String javaexe : javaexes)
        {
            File javabin = new File(javaHomeDir,fileSeparators("bin/" + javaexe));
            if (javabin.exists() && javabin.isFile())
            {
                return javabin.getAbsolutePath();
            }
        }

        return "java";
    }

    public static String fileSeparators(String path)
    {
        StringBuilder ret = new StringBuilder();
        for (char c : path.toCharArray())
        {
            if ((c == '/') || (c == '\\'))
            {
                ret.append(File.separatorChar);
            }
            else
            {
                ret.append(c);
            }
        }
        return ret.toString();
    }
}<|MERGE_RESOLUTION|>--- conflicted
+++ resolved
@@ -562,12 +562,6 @@
         return true;
     }
 
-<<<<<<< HEAD
-
-
-    
-=======
->>>>>>> 4184e151
     private List<Overlay> getOverlays()
     throws Exception
     {
