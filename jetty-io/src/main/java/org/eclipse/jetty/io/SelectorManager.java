//
//  ========================================================================
//  Copyright (c) 1995-2013 Mort Bay Consulting Pty. Ltd.
//  ------------------------------------------------------------------------
//  All rights reserved. This program and the accompanying materials
//  are made available under the terms of the Eclipse Public License v1.0
//  and Apache License v2.0 which accompanies this distribution.
//
//      The Eclipse Public License is available at
//      http://www.eclipse.org/legal/epl-v10.html
//
//      The Apache License v2.0 is available at
//      http://www.opensource.org/licenses/apache2.0.php
//
//  You may elect to redistribute this code under either of these licenses.
//  ========================================================================
//

package org.eclipse.jetty.io;

import java.io.Closeable;
import java.io.IOException;
import java.net.ConnectException;
import java.net.Socket;
import java.net.SocketAddress;
import java.net.SocketTimeoutException;
import java.nio.channels.CancelledKeyException;
import java.nio.channels.SelectionKey;
import java.nio.channels.Selector;
import java.nio.channels.ServerSocketChannel;
import java.nio.channels.SocketChannel;
import java.util.ArrayList;
import java.util.List;
import java.util.Queue;
import java.util.Set;
import java.util.concurrent.CountDownLatch;
import java.util.concurrent.Executor;
import java.util.concurrent.TimeUnit;
import java.util.concurrent.atomic.AtomicBoolean;
import java.util.concurrent.atomic.AtomicReference;

import org.eclipse.jetty.util.ConcurrentArrayQueue;
import org.eclipse.jetty.util.TypeUtil;
import org.eclipse.jetty.util.component.AbstractLifeCycle;
import org.eclipse.jetty.util.component.ContainerLifeCycle;
import org.eclipse.jetty.util.component.Dumpable;
import org.eclipse.jetty.util.log.Log;
import org.eclipse.jetty.util.log.Logger;
import org.eclipse.jetty.util.thread.Scheduler;

/**
 * <p>{@link SelectorManager} manages a number of {@link ManagedSelector}s that
 * simplify the non-blocking primitives provided by the JVM via the {@code java.nio} package.</p>
 * <p>{@link SelectorManager} subclasses implement methods to return protocol-specific
 * {@link EndPoint}s and {@link Connection}s.</p>
 */
public abstract class SelectorManager extends AbstractLifeCycle implements Dumpable
{
    public static final String SUBMIT_KEY_UPDATES = "org.eclipse.jetty.io.SelectorManager.submitKeyUpdates";
    public static final int DEFAULT_CONNECT_TIMEOUT = 15000;
    protected static final Logger LOG = Log.getLogger(SelectorManager.class);
    private final static boolean __submitKeyUpdates = Boolean.valueOf(System.getProperty(SUBMIT_KEY_UPDATES, "false"));
    
    private final Executor executor;
    private final Scheduler scheduler;
    private final ManagedSelector[] _selectors;
    private long _connectTimeout = DEFAULT_CONNECT_TIMEOUT;
    private long _selectorIndex;

    protected SelectorManager(Executor executor, Scheduler scheduler)
    {
        this(executor, scheduler, (Runtime.getRuntime().availableProcessors() + 1) / 2);
    }

    protected SelectorManager(Executor executor, Scheduler scheduler, int selectors)
    {
        this.executor = executor;
        this.scheduler = scheduler;
        _selectors = new ManagedSelector[selectors];
    }

    public Executor getExecutor()
    {
        return executor;
    }

    public Scheduler getScheduler()
    {
        return scheduler;
    }

    /**
     * Get the connect timeout
     *
     * @return the connect timeout (in milliseconds)
     */
    public long getConnectTimeout()
    {
        return _connectTimeout;
    }

    /**
     * Set the connect timeout (in milliseconds)
     *
     * @param milliseconds the number of milliseconds for the timeout
     */
    public void setConnectTimeout(long milliseconds)
    {
        _connectTimeout = milliseconds;
    }

    /**
     * Executes the given task in a different thread.
     *
     * @param task the task to execute
     */
    protected void execute(Runnable task)
    {
        executor.execute(task);
    }

    /**
     * @return the number of selectors in use
     */
    public int getSelectorCount()
    {
        return _selectors.length;
    }

    private ManagedSelector chooseSelector()
    {
        // The ++ increment here is not atomic, but it does not matter,
        // so long as the value changes sometimes, then connections will
        // be distributed over the available selectors.
        long s = _selectorIndex++;
        int index = (int)(s % getSelectorCount());
        return _selectors[index];
    }

    /**
     * <p>Registers a channel to perform a non-blocking connect.</p>
     * <p>The channel must be set in non-blocking mode, and {@link SocketChannel#connect(SocketAddress)}
     * must be called prior to calling this method.</p>
     *
     * @param channel    the channel to register
     * @param attachment the attachment object
     */
    public void connect(SocketChannel channel, Object attachment)
    {
        ManagedSelector set = chooseSelector();
        set.submit(set.new Connect(channel, attachment));
    }

    /**
     * <p>Registers a channel to perform non-blocking read/write operations.</p>
     * <p>This method is called just after a channel has been accepted by {@link ServerSocketChannel#accept()},
     * or just after having performed a blocking connect via {@link Socket#connect(SocketAddress, int)}.</p>
     *
     * @param channel the channel to register
     */
    public void accept(final SocketChannel channel)
    {
        final ManagedSelector selector = chooseSelector();
        selector.submit(selector.new Accept(channel));
    }
    
    /**
     * <p>Registers a channel to select accept operations.
     * When a {@link SocketChannel} is accepted from this {@link ServerSocketChannel}
     * then the {@link #accepted(SocketChannel)} method is called, which must be
     * overridden by a derivation of this class to handle the accepted channel
     * 
     * @param channel the server channel to register
     */
    public void acceptor(final ServerSocketChannel server)
    {
        final ManagedSelector selector = chooseSelector();
        selector.submit(selector.new Acceptor(server));
    }
    
    /**
     * Callback method when a channel is accepted from the {@link ServerSocketChannel}
     * passed in {@link #acceptor(ServerSocketChannel)}.
     * The default impl throws an {@link UnsupportedOperationException}, so it must
     * be overridden if selected acceptor is to be used.
     * @param channel
     * @throws IOException
     */
    protected void accepted(SocketChannel channel) throws IOException
    {
        throw new UnsupportedOperationException();
    }

    @Override
    protected void doStart() throws Exception
    {
        super.doStart();
        for (int i = 0; i < _selectors.length; i++)
        {
            ManagedSelector selector = newSelector(i);
            _selectors[i] = selector;
            selector.start();
            execute(selector);
        }
    }

    /**
     * <p>Factory method for {@link ManagedSelector}.</p>
     *
     * @param id an identifier for the {@link ManagedSelector to create}
     * @return a new {@link ManagedSelector}
     */
    protected ManagedSelector newSelector(int id)
    {
        return new ManagedSelector(id);
    }

    @Override
    protected void doStop() throws Exception
    {
        for (ManagedSelector selector : _selectors)
            selector.stop();
        super.doStop();
    }

    /**
     * <p>Callback method invoked when an endpoint is opened.</p>
     *
     * @param endpoint the endpoint being opened
     */
    protected void endPointOpened(EndPoint endpoint)
    {
        endpoint.onOpen();
    }

    /**
     * <p>Callback method invoked when an endpoint is closed.</p>
     *
     * @param endpoint the endpoint being closed
     */
    protected void endPointClosed(EndPoint endpoint)
    {
        endpoint.onClose();
    }

    /**
     * <p>Callback method invoked when a connection is opened.</p>
     *
     * @param connection the connection just opened
     */
    public void connectionOpened(Connection connection)
    {
        try
        {
            connection.onOpen();
        }
        catch (Throwable x)
        {
            if (isRunning())
                LOG.warn("Exception while notifying connection " + connection, x);
            else
                LOG.debug("Exception while notifying connection {}",connection, x);
        }
    }

    /**
     * <p>Callback method invoked when a connection is closed.</p>
     *
     * @param connection the connection just closed
     */
    public void connectionClosed(Connection connection)
    {
        try
        {
            connection.onClose();
        }
        catch (Throwable x)
        {
            LOG.debug("Exception while notifying connection " + connection, x);
        }
    }

    protected boolean finishConnect(SocketChannel channel) throws IOException
    {
        return channel.finishConnect();
    }

    /**
     * <p>Callback method invoked when a non-blocking connect cannot be completed.</p>
     * <p>By default it just logs with level warning.</p>
     *
     * @param channel the channel that attempted the connect
     * @param ex the exception that caused the connect to fail
     * @param attachment the attachment object associated at registration
     */
    protected void connectionFailed(SocketChannel channel, Throwable ex, Object attachment)
    {
        LOG.warn(String.format("%s - %s", channel, attachment), ex);
    }

    /**
     * <p>Factory method to create {@link EndPoint}.</p>
     * <p>This method is invoked as a result of the registration of a channel via {@link #connect(SocketChannel, Object)}
     * or {@link #accept(SocketChannel)}.</p>
     *
     * @param channel   the channel associated to the endpoint
     * @param selector the selector the channel is registered to
     * @param selectionKey      the selection key
     * @return a new endpoint
     * @throws IOException if the endPoint cannot be created
     * @see #newConnection(SocketChannel, EndPoint, Object)
     */
    protected abstract EndPoint newEndPoint(SocketChannel channel, SelectorManager.ManagedSelector selector, SelectionKey selectionKey) throws IOException;

    /**
     * <p>Factory method to create {@link Connection}.</p>
     *
     * @param channel    the channel associated to the connection
     * @param endpoint   the endpoint
     * @param attachment the attachment
     * @return a new connection
     * @throws IOException
     * @see #newEndPoint(SocketChannel, ManagedSelector, SelectionKey)
     */
    public abstract Connection newConnection(SocketChannel channel, EndPoint endpoint, Object attachment) throws IOException;

    @Override
    public String dump()
    {
        return ContainerLifeCycle.dump(this);
    }

    @Override
    public void dump(Appendable out, String indent) throws IOException
    {
        ContainerLifeCycle.dumpObject(out, this);
        ContainerLifeCycle.dump(out, indent, TypeUtil.asList(_selectors));
    }

    private enum State
    {
        CHANGES, MORE_CHANGES, SELECT, WAKEUP, PROCESS
    }

    /**
     * <p>{@link ManagedSelector} wraps a {@link Selector} simplifying non-blocking operations on channels.</p>
     * <p>{@link ManagedSelector} runs the select loop, which waits on {@link Selector#select()} until events
     * happen for registered channels. When events happen, it notifies the {@link EndPoint} associated
     * with the channel.</p>
     */
    public class ManagedSelector extends AbstractLifeCycle implements Runnable, Dumpable
    {
        private final AtomicReference<State> _state= new AtomicReference<>(State.PROCESS);
        private final Queue<Runnable> _changes = new ConcurrentArrayQueue<>();
        private final int _id;
        private Selector _selector;
        private volatile Thread _thread;

        public ManagedSelector(int id)
        {
            _id = id;
            setStopTimeout(5000);
        }

        @Override
        protected void doStart() throws Exception
        {
            super.doStart();
            _selector = Selector.open();
            _state.set(State.PROCESS);
        }

        @Override
        protected void doStop() throws Exception
        {
            LOG.debug("Stopping {}", this);
            Stop stop = new Stop();
            submit(stop);
            stop.await(getStopTimeout());
            LOG.debug("Stopped {}", this);
        }

        /**
         * Submit a task to update a selector key.  If the System property {@link SelectorManager#SUBMIT_KEY_UPDATES}
         * is set true (default is false), the task is passed to {@link #submit(Runnable)}.   Otherwise it is run immediately and the selector 
         * woken up if need be.   
         * @param update the update to a key
         */
        public void updateKey(Runnable update)
        {
            if (__submitKeyUpdates)
            {
                submit(update);
            }
            else
            {
                runChange(update);
                if (_state.compareAndSet(State.SELECT, State.WAKEUP))
                   wakeup();
            }
        }
        
        /**
         * <p>Submits a change to be executed in the selector thread.</p>
         * <p>Changes may be submitted from any thread, and the selector thread woken up
         * (if necessary) to execute the change.</p>
         *
         * @param change the change to submit
         */
        public void submit(Runnable change)
        {
            // This method may be called from the selector thread, and therefore
            // we could directly run the change without queueing, but this may
            // lead to stack overflows on a busy server, so we always offer the
            // change to the queue and process the state.

            _changes.offer(change);
            LOG.debug("Queued change {}", change);

            out: while (true)
            {
                switch (_state.get())
                {
                    case SELECT:
                        // Avoid multiple wakeup() calls if we the CAS fails
                        if (!_state.compareAndSet(State.SELECT, State.WAKEUP))
                            continue;
                        wakeup();
                        break out;
                    case CHANGES:
                        // Tell the selector thread that we have more changes.
                        // If we fail to CAS, we possibly need to wakeup(), so loop.
                        if (_state.compareAndSet(State.CHANGES, State.MORE_CHANGES))
                            break out;
                        continue;
                    case WAKEUP:
                        // Do nothing, we have already a wakeup scheduled
                        break out;
                    case MORE_CHANGES:
                        // Do nothing, we already notified the selector thread of more changes
                        break out;
                    case PROCESS:
                        // Do nothing, the changes will be run after the processing
                        break out;
                    default:
                        throw new IllegalStateException();
                }
            }
        }

        private void runChanges()
        {
            Runnable change;
            while ((change = _changes.poll()) != null)
                runChange(change);
        }

        protected void runChange(Runnable change)
        {
            try
            {
                LOG.debug("Running change {}", change);
                change.run();
            }
            catch (Throwable x)
            {
                LOG.debug("Could not run change " + change, x);
            }
        }

<<<<<<< HEAD
=======
        protected void runChange(Runnable change)
        {
            try
            {
                LOG.debug("Running change {}", change);
                change.run();
            }
            catch (Throwable x)
            {
                LOG.debug("Could not run change " + change, x);
            }
        }

>>>>>>> 40fa7648
        @Override
        public void run()
        {
            _thread = Thread.currentThread();
            String name = _thread.getName();
            try
            {
                _thread.setName(name + "-selector-" + SelectorManager.this.getClass().getSimpleName()+"@"+Integer.toHexString(SelectorManager.this.hashCode())+"/"+_id);
                LOG.debug("Starting {} on {}", _thread, this);
                while (isRunning())
                    select();
                runChanges();
            }
            finally
            {
                LOG.debug("Stopped {} on {}", _thread, this);
                _thread.setName(name);
            }
        }

        /**
         * <p>Process changes and waits on {@link Selector#select()}.</p>
         *
         * @see #submit(Runnable)
         */
        public void select()
        {
            boolean debug = LOG.isDebugEnabled();
            try
            {
                _state.set(State.CHANGES);

                // Run the changes, and only exit if we ran all changes
                out: while(true)
                {
                    switch (_state.get())
                    {
                        case CHANGES:
                            runChanges();
                            if (_state.compareAndSet(State.CHANGES, State.SELECT))
                                break out;
                            continue;
                        case MORE_CHANGES:
                            runChanges();
                            _state.set(State.CHANGES);
                            continue;
                        default:
                            throw new IllegalStateException();    
                    }
                }
                // Must check first for SELECT and *then* for WAKEUP
                // because we read the state twice in the assert, and
                // it could change from SELECT to WAKEUP in between.
                assert _state.get() == State.SELECT || _state.get() == State.WAKEUP;

                if (debug)
                    LOG.debug("Selector loop waiting on select");
                int selected = _selector.select();
                if (debug)
                    LOG.debug("Selector loop woken up from select, {}/{} selected", selected, _selector.keys().size());

                _state.set(State.PROCESS);

                Set<SelectionKey> selectedKeys = _selector.selectedKeys();
                for (SelectionKey key : selectedKeys)
                {
                    if (key.isValid())
                    {
                        processKey(key);
                    }
                    else
                    {
                        if (debug)
                            LOG.debug("Selector loop ignoring invalid key for channel {}", key.channel());
                        Object attachment = key.attachment();
                        if (attachment instanceof EndPoint)
                            ((EndPoint)attachment).close();
                    }
                }
                selectedKeys.clear();
            }
            catch (Throwable x)
            {
                if (isRunning())
                    LOG.warn(x);
                else
                    LOG.ignore(x);
            }
        }

        private void processKey(SelectionKey key)
        {
            Object attachment = key.attachment();
            try
            {
                if (attachment instanceof SelectableEndPoint)
                {
                    ((SelectableEndPoint)attachment).onSelected();
                }
                else if (key.isConnectable())
                {
                    processConnect(key, (Connect)attachment);
                }
                else if (key.isAcceptable())
                {
                    processAccept(key);
                }
                else
                {
                    throw new IllegalStateException();
                }
            }
            catch (CancelledKeyException x)
            {
                LOG.debug("Ignoring cancelled key for channel {}", key.channel());
                if (attachment instanceof EndPoint)
                    ((EndPoint)attachment).close();
            }
            catch (Throwable x)
            {
                LOG.warn("Could not process key for channel " + key.channel(), x);
                if (attachment instanceof EndPoint)
                    ((EndPoint)attachment).close();
            }
        }

        private void processConnect(SelectionKey key, Connect connect)
        {
            SocketChannel channel = (SocketChannel)key.channel();
            try
            {
                key.attach(connect.attachment);
                boolean connected = finishConnect(channel);
                if (connected)
                {
                    connect.timeout.cancel();
                    key.interestOps(0);
                    EndPoint endpoint = createEndPoint(channel, key);
                    key.attach(endpoint);
                }
                else
                {
                    throw new ConnectException();
                }
            }
            catch (Throwable x)
            {
                connect.failed(x);
<<<<<<< HEAD
            }
        }
        
        private void processAccept(SelectionKey key)
        {
            ServerSocketChannel server = (ServerSocketChannel)key.channel();
            try
            {
                SocketChannel channel;
                while ((channel=server.accept())!=null)
                {
                    accepted(channel);
                }
            }
            catch (Throwable x)
            {
                LOG.warn("Accept failed",x);
=======
>>>>>>> 40fa7648
            }
        }

        private void closeNoExceptions(Closeable closeable)
        {
            try
            {
                closeable.close();
            }
            catch (Throwable x)
            {
                LOG.ignore(x);
            }
        }

        public void wakeup()
        {
            _selector.wakeup();
        }

        public boolean isSelectorThread()
        {
            return Thread.currentThread() == _thread;
        }

        private EndPoint createEndPoint(SocketChannel channel, SelectionKey selectionKey) throws IOException
        {
            EndPoint endPoint = newEndPoint(channel, this, selectionKey);
            endPointOpened(endPoint);
            Connection connection = newConnection(channel, endPoint, selectionKey.attachment());
            endPoint.setConnection(connection);
            connectionOpened(connection);
            LOG.debug("Created {}", endPoint);
            return endPoint;
        }

        public void destroyEndPoint(EndPoint endPoint)
        {
            LOG.debug("Destroyed {}", endPoint);
            Connection connection = endPoint.getConnection();
            if (connection != null)
                connectionClosed(connection);
            endPointClosed(endPoint);
        }

        @Override
        public String dump()
        {
            return ContainerLifeCycle.dump(this);
        }

        @Override
        public void dump(Appendable out, String indent) throws IOException
        {
            out.append(String.valueOf(this)).append(" id=").append(String.valueOf(_id)).append("\n");

            Thread selecting = _thread;

            Object where = "not selecting";
            StackTraceElement[] trace = selecting == null ? null : selecting.getStackTrace();
            if (trace != null)
            {
                for (StackTraceElement t : trace)
                    if (t.getClassName().startsWith("org.eclipse.jetty."))
                    {
                        where = t;
                        break;
                    }
            }

            Selector selector = _selector;
            if (selector != null && selector.isOpen())
            {
                final ArrayList<Object> dump = new ArrayList<>(selector.keys().size() * 2);
                dump.add(where);

                DumpKeys dumpKeys = new DumpKeys(dump);
                submit(dumpKeys);
                dumpKeys.await(5, TimeUnit.SECONDS);

                ContainerLifeCycle.dump(out, indent, dump);
            }
        }

        public void dumpKeysState(List<Object> dumps)
        {
            Selector selector = _selector;
            Set<SelectionKey> keys = selector.keys();
            dumps.add(selector + " keys=" + keys.size());
            for (SelectionKey key : keys)
            {
                if (key.isValid())
                    dumps.add(key.attachment() + " iOps=" + key.interestOps() + " rOps=" + key.readyOps());
                else
                    dumps.add(key.attachment() + " iOps=-1 rOps=-1");
            }
        }

        @Override
        public String toString()
        {
            Selector selector = _selector;
            return String.format("%s keys=%d selected=%d",
                    super.toString(),
                    selector != null && selector.isOpen() ? selector.keys().size() : -1,
                    selector != null && selector.isOpen() ? selector.selectedKeys().size() : -1);
        }

        private class DumpKeys implements Runnable
        {
            private final CountDownLatch latch = new CountDownLatch(1);
            private final List<Object> _dumps;

            private DumpKeys(List<Object> dumps)
            {
                this._dumps = dumps;
            }

            @Override
            public void run()
            {
                dumpKeysState(_dumps);
                latch.countDown();
            }

            public boolean await(long timeout, TimeUnit unit)
            {
                try
                {
                    return latch.await(timeout, unit);
                }
                catch (InterruptedException x)
                {
                    return false;
                }
            }
        }

        private class Acceptor implements Runnable
        {
            private final ServerSocketChannel _channel;

            public Acceptor(ServerSocketChannel channel)
            {
                this._channel = channel;
            }

            @Override
            public void run()
            {
                try
                {
                    SelectionKey key = _channel.register(_selector, SelectionKey.OP_ACCEPT, null);
                    LOG.debug("{} acceptor={}",this,key);
                }
                catch (Throwable x)
                {
                    closeNoExceptions(_channel);
                    LOG.warn(x);
                }
            }
        }

        private class Accept implements Runnable
        {
            private final SocketChannel _channel;

            public Accept(SocketChannel channel)
            {
                this._channel = channel;
            }

            @Override
            public void run()
            {
                try
                {
                    SelectionKey key = _channel.register(_selector, 0, null);
                    EndPoint endpoint = createEndPoint(_channel, key);
                    key.attach(endpoint);
                }
                catch (Throwable x)
                {
                    closeNoExceptions(_channel);
                    LOG.debug(x);
                }
            }
        }

        private class Connect implements Runnable
        {
            private final AtomicBoolean failed = new AtomicBoolean();
            private final SocketChannel channel;
            private final Object attachment;
            private final Scheduler.Task timeout;

            public Connect(SocketChannel channel, Object attachment)
            {
                this.channel = channel;
                this.attachment = attachment;
                this.timeout = scheduler.schedule(new ConnectTimeout(this), getConnectTimeout(), TimeUnit.MILLISECONDS);
            }

            @Override
            public void run()
            {
                try
                {
                    channel.register(_selector, SelectionKey.OP_CONNECT, this);
                }
                catch (Throwable x)
                {
                    failed(x);
                }
            }

            protected void failed(Throwable failure)
            {
                if (failed.compareAndSet(false, true))
                {
                    timeout.cancel();
                    closeNoExceptions(channel);
                    connectionFailed(channel, failure, attachment);
                }
            }
        }

        private class ConnectTimeout implements Runnable
        {
            private final Connect connect;

            private ConnectTimeout(Connect connect)
            {
                this.connect = connect;
            }

            @Override
            public void run()
            {
                SocketChannel channel = connect.channel;
                if (channel.isConnectionPending())
                {
                    LOG.debug("Channel {} timed out while connecting, closing it", channel);
                    connect.failed(new SocketTimeoutException());
                }
            }
        }

        private class Stop implements Runnable
        {
            private final CountDownLatch latch = new CountDownLatch(1);

            @Override
            public void run()
            {
                try
                {
                    for (SelectionKey key : _selector.keys())
                    {
                        Object attachment = key.attachment();
                        if (attachment instanceof EndPoint)
                        {
                            EndPointCloser closer = new EndPointCloser((EndPoint)attachment);
                            execute(closer);
                            // We are closing the SelectorManager, so we want to block the
                            // selector thread here until we have closed all EndPoints.
                            // This is different than calling close() directly, because close()
                            // can wait forever, while here we are limited by the stop timeout.
                            closer.await(getStopTimeout());
                        }
                    }

                    closeNoExceptions(_selector);
                }
                finally
                {
                    latch.countDown();
                }
            }

            public boolean await(long timeout)
            {
                try
                {
                    return latch.await(timeout, TimeUnit.MILLISECONDS);
                }
                catch (InterruptedException x)
                {
                    return false;
                }
            }
        }

        private class EndPointCloser implements Runnable
        {
            private final CountDownLatch latch = new CountDownLatch(1);
            private final EndPoint endPoint;

            private EndPointCloser(EndPoint endPoint)
            {
                this.endPoint = endPoint;
            }

            @Override
            public void run()
            {
                try
                {
                    closeNoExceptions(endPoint.getConnection());
                }
                finally
                {
                    latch.countDown();
                }
            }

            private boolean await(long timeout)
            {
                try
                {
                    return latch.await(timeout, TimeUnit.MILLISECONDS);
                }
                catch (InterruptedException x)
                {
                    return false;
                }
            }
        }
    }

    /**
     * A {@link SelectableEndPoint} is an {@link EndPoint} that wish to be notified of
     * non-blocking events by the {@link ManagedSelector}.
     */
    public interface SelectableEndPoint extends EndPoint
    {
        /**
         * <p>Callback method invoked when a read or write events has been detected by the {@link ManagedSelector}
         * for this endpoint.</p>
         */
        void onSelected();
    }
}<|MERGE_RESOLUTION|>--- conflicted
+++ resolved
@@ -165,12 +165,12 @@
     }
     
     /**
-     * <p>Registers a channel to select accept operations.
-     * When a {@link SocketChannel} is accepted from this {@link ServerSocketChannel}
+     * <p>Registers a server channel for accept operations.
+     * When a {@link SocketChannel} is accepted from the given {@link ServerSocketChannel}
      * then the {@link #accepted(SocketChannel)} method is called, which must be
      * overridden by a derivation of this class to handle the accepted channel
      * 
-     * @param channel the server channel to register
+     * @param server the server channel to register
      */
     public void acceptor(final ServerSocketChannel server)
     {
@@ -180,10 +180,11 @@
     
     /**
      * Callback method when a channel is accepted from the {@link ServerSocketChannel}
-     * passed in {@link #acceptor(ServerSocketChannel)}.
+     * passed to {@link #acceptor(ServerSocketChannel)}.
      * The default impl throws an {@link UnsupportedOperationException}, so it must
-     * be overridden if selected acceptor is to be used.
-     * @param channel
+     * be overridden by subclasses if a server channel is provided.
+     *
+     * @param channel the
      * @throws IOException
      */
     protected void accepted(SocketChannel channel) throws IOException
@@ -468,22 +469,6 @@
             }
         }
 
-<<<<<<< HEAD
-=======
-        protected void runChange(Runnable change)
-        {
-            try
-            {
-                LOG.debug("Running change {}", change);
-                change.run();
-            }
-            catch (Throwable x)
-            {
-                LOG.debug("Could not run change " + change, x);
-            }
-        }
-
->>>>>>> 40fa7648
         @Override
         public void run()
         {
@@ -600,13 +585,13 @@
             {
                 LOG.debug("Ignoring cancelled key for channel {}", key.channel());
                 if (attachment instanceof EndPoint)
-                    ((EndPoint)attachment).close();
+                    closeNoExceptions((EndPoint)attachment);
             }
             catch (Throwable x)
             {
                 LOG.warn("Could not process key for channel " + key.channel(), x);
                 if (attachment instanceof EndPoint)
-                    ((EndPoint)attachment).close();
+                    closeNoExceptions((EndPoint)attachment);
             }
         }
 
@@ -632,26 +617,24 @@
             catch (Throwable x)
             {
                 connect.failed(x);
-<<<<<<< HEAD
             }
         }
         
         private void processAccept(SelectionKey key)
         {
             ServerSocketChannel server = (ServerSocketChannel)key.channel();
+            SocketChannel channel = null;
             try
             {
-                SocketChannel channel;
-                while ((channel=server.accept())!=null)
+                while ((channel = server.accept()) != null)
                 {
                     accepted(channel);
                 }
             }
             catch (Throwable x)
             {
-                LOG.warn("Accept failed",x);
-=======
->>>>>>> 40fa7648
+                closeNoExceptions(channel);
+                LOG.warn("Accept failed for channel " + channel, x);
             }
         }
 
@@ -659,7 +642,8 @@
         {
             try
             {
-                closeable.close();
+                if (closeable != null)
+                    closeable.close();
             }
             catch (Throwable x)
             {
@@ -805,7 +789,7 @@
                 try
                 {
                     SelectionKey key = _channel.register(_selector, SelectionKey.OP_ACCEPT, null);
-                    LOG.debug("{} acceptor={}",this,key);
+                    LOG.debug("{} acceptor={}", this, key);
                 }
                 catch (Throwable x)
                 {
