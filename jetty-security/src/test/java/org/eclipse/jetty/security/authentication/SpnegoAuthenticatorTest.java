//
//  ========================================================================
//  Copyright (c) 1995-2019 Mort Bay Consulting Pty. Ltd.
//  ------------------------------------------------------------------------
//  All rights reserved. This program and the accompanying materials
//  are made available under the terms of the Eclipse Public License v1.0
//  and Apache License v2.0 which accompanies this distribution.
//
//      The Eclipse Public License is available at
//      http://www.eclipse.org/legal/epl-v10.html
//
//      The Apache License v2.0 is available at
//      http://www.opensource.org/licenses/apache2.0.php
//
//  You may elect to redistribute this code under either of these licenses.
//  ========================================================================
//

package org.eclipse.jetty.security.authentication;

import java.io.IOException;
import javax.servlet.http.HttpServletResponse;

import org.eclipse.jetty.http.HttpFields;
import org.eclipse.jetty.http.HttpHeader;
import org.eclipse.jetty.http.HttpURI;
import org.eclipse.jetty.http.MetaData;
import org.eclipse.jetty.server.Authentication;
import org.eclipse.jetty.server.HttpChannel;
import org.eclipse.jetty.server.HttpChannelState;
import org.eclipse.jetty.server.HttpConfiguration;
import org.eclipse.jetty.server.HttpOutput;
import org.eclipse.jetty.server.Request;
import org.eclipse.jetty.server.Response;
import org.eclipse.jetty.server.Server;
import org.junit.jupiter.api.BeforeEach;
import org.junit.jupiter.api.Test;

import static org.hamcrest.MatcherAssert.assertThat;
import static org.hamcrest.Matchers.is;
import static org.junit.jupiter.api.Assertions.assertEquals;

public class SpnegoAuthenticatorTest
{
    private ConfigurableSpnegoAuthenticator _authenticator;

    @BeforeEach
    public void setup()
    {
        _authenticator = new ConfigurableSpnegoAuthenticator();
    }

    @Test
    public void testChallengeSentWithNoAuthorization() throws Exception
    {
        HttpChannel channel = new HttpChannel(null, new HttpConfiguration(), null, null)
        {
            @Override
            public Server getServer()
            {
                return null;
            }

            @Override
            protected HttpOutput newHttpOutput()
            {
<<<<<<< HEAD
=======
                return new HttpOutput(this)
                {
                    @Override
                    public void close() {}

                    @Override
                    public void flush() throws IOException {}
                };
>>>>>>> bde86467
            }
        };
        Request req = channel.getRequest();
        Response res = channel.getResponse();
        MetaData.Request metadata = new MetaData.Request(new HttpFields());
        metadata.setURI(new HttpURI("http://localhost"));
        req.setMetaData(metadata);

        assertThat(channel.getState().handling(), is(HttpChannelState.Action.DISPATCH));
        assertEquals(Authentication.SEND_CONTINUE, _authenticator.validateRequest(req, res, true));
        assertEquals(HttpHeader.NEGOTIATE.asString(), res.getHeader(HttpHeader.WWW_AUTHENTICATE.asString()));
        assertEquals(HttpServletResponse.SC_UNAUTHORIZED, res.getStatus());
    }

    @Test
    public void testChallengeSentWithUnhandledAuthorization() throws Exception
    {
        HttpChannel channel = new HttpChannel(null, new HttpConfiguration(), null, null)
        {
            @Override
            public Server getServer()
            {
                return null;
            }

            @Override
            protected HttpOutput newHttpOutput()
            {
<<<<<<< HEAD
=======
                return new HttpOutput(this)
                {
                    @Override
                    public void close() {}

                    @Override
                    public void flush() throws IOException {}
                };
>>>>>>> bde86467
            }
        };
        Request req = channel.getRequest();
        Response res = channel.getResponse();
        HttpFields http_fields = new HttpFields();
        // Create a bogus Authorization header. We don't care about the actual credentials.
        http_fields.add(HttpHeader.AUTHORIZATION, "Basic asdf");
        MetaData.Request metadata = new MetaData.Request(http_fields);
        metadata.setURI(new HttpURI("http://localhost"));
        req.setMetaData(metadata);

        assertThat(channel.getState().handling(), is(HttpChannelState.Action.DISPATCH));
        assertEquals(Authentication.SEND_CONTINUE, _authenticator.validateRequest(req, res, true));
        assertEquals(HttpHeader.NEGOTIATE.asString(), res.getHeader(HttpHeader.WWW_AUTHENTICATE.asString()));
        assertEquals(HttpServletResponse.SC_UNAUTHORIZED, res.getStatus());
    }
}<|MERGE_RESOLUTION|>--- conflicted
+++ resolved
@@ -64,8 +64,6 @@
             @Override
             protected HttpOutput newHttpOutput()
             {
-<<<<<<< HEAD
-=======
                 return new HttpOutput(this)
                 {
                     @Override
@@ -74,7 +72,6 @@
                     @Override
                     public void flush() throws IOException {}
                 };
->>>>>>> bde86467
             }
         };
         Request req = channel.getRequest();
@@ -103,8 +100,6 @@
             @Override
             protected HttpOutput newHttpOutput()
             {
-<<<<<<< HEAD
-=======
                 return new HttpOutput(this)
                 {
                     @Override
@@ -113,7 +108,6 @@
                     @Override
                     public void flush() throws IOException {}
                 };
->>>>>>> bde86467
             }
         };
         Request req = channel.getRequest();
