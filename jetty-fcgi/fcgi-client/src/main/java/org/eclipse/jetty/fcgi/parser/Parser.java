//
//  ========================================================================
//  Copyright (c) 1995-2019 Mort Bay Consulting Pty. Ltd.
//  ------------------------------------------------------------------------
//  All rights reserved. This program and the accompanying materials
//  are made available under the terms of the Eclipse Public License v1.0
//  and Apache License v2.0 which accompanies this distribution.
//
//      The Eclipse Public License is available at
//      http://www.eclipse.org/legal/epl-v10.html
//
//      The Apache License v2.0 is available at
//      http://www.opensource.org/licenses/apache2.0.php
//
//  You may elect to redistribute this code under either of these licenses.
//  ========================================================================
//

package org.eclipse.jetty.fcgi.parser;

import java.nio.ByteBuffer;

import org.eclipse.jetty.fcgi.FCGI;
import org.eclipse.jetty.http.HttpField;
import org.eclipse.jetty.util.log.Log;
import org.eclipse.jetty.util.log.Logger;

/**
 * <p>The FastCGI protocol exchanges <em>frames</em>.</p>
 * <pre>
 * struct frame {
 *     ubyte version;
 *     ubyte type;
 *     ushort requestId;
 *     ushort contentLength;
 *     ubyte paddingLength;
 *     ubyte reserved;
 *     ubyte[] content;
 *     ubyte[] padding;
 * }
 * </pre>
 * <p>Depending on the {@code type}, the content may have a different format,
 * so there are specialized content parsers.</p>
 *
 * @see HeaderParser
 * @see ContentParser
 */
public abstract class Parser
{
    private static final Logger LOG = Log.getLogger(Parser.class);

    protected final HeaderParser headerParser = new HeaderParser();
    private State state = State.HEADER;
    private int padding;

    /**
     * @param buffer the bytes to parse
     * @return true if the caller should stop parsing, false if the caller should continue parsing
     */
    public boolean parse(ByteBuffer buffer)
    {
        while (true)
        {
            switch (state)
            {
                case HEADER:
                {
                    if (!headerParser.parse(buffer))
                        return false;
                    state = State.CONTENT;
                    break;
                }
                case CONTENT:
                {
                    ContentParser contentParser = findContentParser(headerParser.getFrameType());
                    if (headerParser.getContentLength() == 0)
                    {
                        contentParser.noContent();
                    }
                    else
                    {
                        ContentParser.Result result = contentParser.parse(buffer);
                        if (LOG.isDebugEnabled())
                            LOG.debug("Parsed request {} content {} result={}", headerParser.getRequest(), headerParser.getFrameType(), result);

                        if (result == ContentParser.Result.PENDING)
                        {
                            // Not enough data, signal to read/parse more.
                            return false;
                        }
                        if (result == ContentParser.Result.ASYNC)
                        {
                            // The content will be processed asynchronously, signal to stop
                            // parsing; the async operation will eventually resume parsing.
                            return true;
                        }
                    }
                    padding = headerParser.getPaddingLength();
                    state = State.PADDING;
                    break;
                }
                case PADDING:
                {
                    if (buffer.remaining() >= padding)
                    {
                        buffer.position(buffer.position() + padding);
                        reset();
                        break;
                    }
                    else
                    {
                        padding -= buffer.remaining();
                        buffer.position(buffer.limit());
                        return false;
                    }
                }
                default:
                {
                    throw new IllegalStateException();
                }
            }
        }
    }

    protected abstract ContentParser findContentParser(FCGI.FrameType frameType);

    private void reset()
    {
        headerParser.reset();
        state = State.HEADER;
        padding = 0;
    }

    public interface Listener
    {
        public void onHeader(int request, HttpField field);

<<<<<<< HEAD
        public void onHeaders(int request);
=======
        /**
         * @param request the request id
         * @return true to signal to the parser to stop parsing, false to continue parsing
         */
        boolean onHeaders(int request);
>>>>>>> 89a4f924

        /**
         * @param request the request id
         * @param stream the stream type
         * @param buffer the content bytes
         * @return true to signal to the parser to stop parsing, false to continue parsing
         * @see Parser#parse(java.nio.ByteBuffer)
         */
        public boolean onContent(int request, FCGI.StreamType stream, ByteBuffer buffer);

        public void onEnd(int request);

        public void onFailure(int request, Throwable failure);

        public static class Adapter implements Listener
        {
            @Override
            public void onHeader(int request, HttpField field)
            {
            }

            @Override
            public boolean onHeaders(int request)
            {
                return false;
            }

            @Override
            public boolean onContent(int request, FCGI.StreamType stream, ByteBuffer buffer)
            {
                return false;
            }

            @Override
            public void onEnd(int request)
            {
            }

            @Override
            public void onFailure(int request, Throwable failure)
            {

            }
        }
    }

    private enum State
    {
        HEADER, CONTENT, PADDING
    }
}<|MERGE_RESOLUTION|>--- conflicted
+++ resolved
@@ -135,15 +135,11 @@
     {
         public void onHeader(int request, HttpField field);
 
-<<<<<<< HEAD
-        public void onHeaders(int request);
-=======
         /**
          * @param request the request id
          * @return true to signal to the parser to stop parsing, false to continue parsing
          */
-        boolean onHeaders(int request);
->>>>>>> 89a4f924
+        public boolean onHeaders(int request);
 
         /**
          * @param request the request id
