//
//  ========================================================================
//  Copyright (c) 1995-2013 Mort Bay Consulting Pty. Ltd.
//  ------------------------------------------------------------------------
//  All rights reserved. This program and the accompanying materials
//  are made available under the terms of the Eclipse Public License v1.0
//  and Apache License v2.0 which accompanies this distribution.
//
//      The Eclipse Public License is available at
//      http://www.eclipse.org/legal/epl-v10.html
//
//      The Apache License v2.0 is available at
//      http://www.opensource.org/licenses/apache2.0.php
//
//  You may elect to redistribute this code under either of these licenses.
//  ========================================================================
//

package org.eclipse.jetty.util;

import java.io.ByteArrayOutputStream;
import java.io.IOException;
import java.nio.charset.Charset;
import java.nio.charset.UnsupportedCharsetException;


/** Fast B64 Encoder/Decoder as described in RFC 1421.
 * <p>Does not insert or interpret whitespace as described in RFC
 * 1521. If you require this you must pre/post process your data.
 * <p> Note that in a web context the usual case is to not want
 * linebreaks or other white space in the encoded output.
 *
 */
public class B64Code
{
    private static final char __pad='=';
    private static final char[] __rfc1421alphabet=
            {
                'A','B','C','D','E','F','G','H','I','J','K','L','M','N','O','P',
                'Q','R','S','T','U','V','W','X','Y','Z','a','b','c','d','e','f',
                'g','h','i','j','k','l','m','n','o','p','q','r','s','t','u','v',
                'w','x','y','z','0','1','2','3','4','5','6','7','8','9','+','/'
            };

    private static final byte[] __rfc1421nibbles;
    static
    {
        __rfc1421nibbles=new byte[256];
        for (int i=0;i<256;i++)
            __rfc1421nibbles[i]=-1;
        for (byte b=0;b<64;b++)
            __rfc1421nibbles[(byte)__rfc1421alphabet[b]]=b;
        __rfc1421nibbles[(byte)__pad]=0;
    }

    private B64Code()
    {
    }

    /**
     * Base 64 encode as described in RFC 1421.
     * <p>Does not insert whitespace as described in RFC 1521.
     * @param s String to encode.
     * @return String containing the encoded form of the input.
     */
    public static String encode(String s)
    {
        return encode(s,null);
    }

    /**
     * Base 64 encode as described in RFC 1421.
     * <p>Does not insert whitespace as described in RFC 1521.
     * @param s String to encode.
     * @param charEncoding String representing the name of
     *        the character encoding of the provided input String.
     * @return String containing the encoded form of the input.
     */
    public static String encode(String s,String charEncoding)
    {
        byte[] bytes;
        if (charEncoding==null)
            bytes=s.getBytes(Charset.forName(StringUtil.__ISO_8859_1));
        else
            bytes=s.getBytes(Charset.forName(charEncoding));
        return new String(encode(bytes));
    }

    /**
     * Fast Base 64 encode as described in RFC 1421.
     * <p>Does not insert whitespace as described in RFC 1521.
     * <p> Avoids creating extra copies of the input/output.
     * @param b byte array to encode.
     * @return char array containing the encoded form of the input.
     */
    public static char[] encode(byte[] b)
    {
        if (b==null)
            return null;

        int bLen=b.length;
        int cLen=((bLen+2)/3)*4;
        char c[]=new char[cLen];
        int ci=0;
        int bi=0;
        byte b0, b1, b2;
        int stop=(bLen/3)*3;
        while (bi<stop)
        {
            b0=b[bi++];
            b1=b[bi++];
            b2=b[bi++];
            c[ci++]=__rfc1421alphabet[(b0>>>2)&0x3f];
            c[ci++]=__rfc1421alphabet[(b0<<4)&0x3f|(b1>>>4)&0x0f];
            c[ci++]=__rfc1421alphabet[(b1<<2)&0x3f|(b2>>>6)&0x03];
            c[ci++]=__rfc1421alphabet[b2&0x3f];
        }

        if (bLen!=bi)
        {
            switch (bLen%3)
            {
                case 2:
                    b0=b[bi++];
                    b1=b[bi++];
                    c[ci++]=__rfc1421alphabet[(b0>>>2)&0x3f];
                    c[ci++]=__rfc1421alphabet[(b0<<4)&0x3f|(b1>>>4)&0x0f];
                    c[ci++]=__rfc1421alphabet[(b1<<2)&0x3f];
                    c[ci++]=__pad;
                    break;

                case 1:
                    b0=b[bi++];
                    c[ci++]=__rfc1421alphabet[(b0>>>2)&0x3f];
                    c[ci++]=__rfc1421alphabet[(b0<<4)&0x3f];
                    c[ci++]=__pad;
                    c[ci++]=__pad;
                    break;

                default:
                    break;
            }
        }

        return c;
    }

    /**
     * Fast Base 64 encode as described in RFC 1421 and RFC2045
     * <p>Does not insert whitespace as described in RFC 1521, unless rfc2045 is passed as true.
     * <p> Avoids creating extra copies of the input/output.
     * @param b byte array to encode.
     * @param rfc2045 If true, break lines at 76 characters with CRLF
     * @return char array containing the encoded form of the input.
     */
    public static char[] encode(byte[] b, boolean rfc2045)
    {
        if (b==null)
            return null;
        if (!rfc2045)
            return encode(b);

        int bLen=b.length;
        int cLen=((bLen+2)/3)*4;
        cLen+=2+2*(cLen/76);
        char c[]=new char[cLen];
        int ci=0;
        int bi=0;
        byte b0, b1, b2;
        int stop=(bLen/3)*3;
        int l=0;
        while (bi<stop)
        {
            b0=b[bi++];
            b1=b[bi++];
            b2=b[bi++];
            c[ci++]=__rfc1421alphabet[(b0>>>2)&0x3f];
            c[ci++]=__rfc1421alphabet[(b0<<4)&0x3f|(b1>>>4)&0x0f];
            c[ci++]=__rfc1421alphabet[(b1<<2)&0x3f|(b2>>>6)&0x03];
            c[ci++]=__rfc1421alphabet[b2&0x3f];
            l+=4;
            if (l%76==0)
            {
                c[ci++]=13;
                c[ci++]=10;
            }
        }

        if (bLen!=bi)
        {
            switch (bLen%3)
            {
                case 2:
                    b0=b[bi++];
                    b1=b[bi++];
                    c[ci++]=__rfc1421alphabet[(b0>>>2)&0x3f];
                    c[ci++]=__rfc1421alphabet[(b0<<4)&0x3f|(b1>>>4)&0x0f];
                    c[ci++]=__rfc1421alphabet[(b1<<2)&0x3f];
                    c[ci++]=__pad;
                    break;

                case 1:
                    b0=b[bi++];
                    c[ci++]=__rfc1421alphabet[(b0>>>2)&0x3f];
                    c[ci++]=__rfc1421alphabet[(b0<<4)&0x3f];
                    c[ci++]=__pad;
                    c[ci++]=__pad;
                    break;

                default:
                    break;
            }
        }

        c[ci++]=13;
        c[ci++]=10;
        return c;
    }

    /**
     * Base 64 decode as described in RFC 2045.
     * <p>Unlike {@link #decode(char[])}, extra whitespace is ignored.
     * @param encoded String to decode.
     * @param charEncoding String representing the character encoding
     *        used to map the decoded bytes into a String.
     * @return String decoded byte array.
     * @throws UnsupportedCharsetException if the encoding is not supported
     * @throws IllegalArgumentException if the input is not a valid
     *         B64 encoding.
     */
    public static String decode(String encoded,String charEncoding)
    {
        byte[] decoded=decode(encoded);
        if (charEncoding==null)
            return new String(decoded);
        return new String(decoded,Charset.forName(charEncoding));
    }

    /**
     * Fast Base 64 decode as described in RFC 1421.
     *
     * <p>Unlike other decode methods, this does not attempt to
     * cope with extra whitespace as described in RFC 1521/2045.
     * <p> Avoids creating extra copies of the input/output.
     * <p> Note this code has been flattened for performance.
     * @param b char array to decode.
     * @return byte array containing the decoded form of the input.
     * @throws IllegalArgumentException if the input is not a valid
     *         B64 encoding.
     */
    public static byte[] decode(char[] b)
    {
        if (b==null)
            return null;

        int bLen=b.length;
        if (bLen%4!=0)
            throw new IllegalArgumentException("Input block size is not 4");

        int li=bLen-1;
        while (li>=0 && b[li]==(byte)__pad)
            li--;

        if (li<0)
            return new byte[0];

        // Create result array of exact required size.
        int rLen=((li+1)*3)/4;
        byte r[]=new byte[rLen];
        int ri=0;
        int bi=0;
        int stop=(rLen/3)*3;
        byte b0,b1,b2,b3;
        try
        {
            while (ri<stop)
            {
                b0=__rfc1421nibbles[b[bi++]];
                b1=__rfc1421nibbles[b[bi++]];
                b2=__rfc1421nibbles[b[bi++]];
                b3=__rfc1421nibbles[b[bi++]];
                if (b0<0 || b1<0 || b2<0 || b3<0)
                    throw new IllegalArgumentException("Not B64 encoded");

                r[ri++]=(byte)(b0<<2|b1>>>4);
                r[ri++]=(byte)(b1<<4|b2>>>2);
                r[ri++]=(byte)(b2<<6|b3);
            }

            if (rLen!=ri)
            {
                switch (rLen%3)
                {
                    case 2:
                        b0=__rfc1421nibbles[b[bi++]];
                        b1=__rfc1421nibbles[b[bi++]];
                        b2=__rfc1421nibbles[b[bi++]];
                        if (b0<0 || b1<0 || b2<0)
                            throw new IllegalArgumentException("Not B64 encoded");
                        r[ri++]=(byte)(b0<<2|b1>>>4);
                        r[ri++]=(byte)(b1<<4|b2>>>2);
                        break;

                    case 1:
                        b0=__rfc1421nibbles[b[bi++]];
                        b1=__rfc1421nibbles[b[bi++]];
                        if (b0<0 || b1<0)
                            throw new IllegalArgumentException("Not B64 encoded");
                        r[ri++]=(byte)(b0<<2|b1>>>4);
                        break;

                    default:
                        break;
                }
            }
        }
        catch (IndexOutOfBoundsException e)
        {
            throw new IllegalArgumentException("char "+bi
                    +" was not B64 encoded");
        }

        return r;
    }

    /**
     * Base 64 decode as described in RFC 2045.
     * <p>Unlike {@link #decode(char[])}, extra whitespace is ignored.
     * @param encoded String to decode.
     * @return byte array containing the decoded form of the input.
     * @throws IllegalArgumentException if the input is not a valid
     *         B64 encoding.
     */
    public static byte[] decode(String encoded)
    {
        if (encoded==null)
            return null;

<<<<<<< HEAD
=======
        ByteArrayOutputStream bout = new ByteArrayOutputStream(4*encoded.length()/3);        
        decode(encoded, bout);
        return bout.toByteArray();
    }
    
    /* ------------------------------------------------------------ */
    /**
     * Base 64 decode as described in RFC 2045.
     * <p>Unlike {@link #decode(char[])}, extra whitespace is ignored.
     * @param encoded String to decode.
     * @param output stream for decoded bytes
     * @return byte array containing the decoded form of the input.
     * @throws IllegalArgumentException if the input is not a valid
     *         B64 encoding.
     */
    static public void decode (String encoded, ByteArrayOutputStream bout)
    {
        if (encoded==null)
            return;
        
        if (bout == null)
            throw new IllegalArgumentException("No outputstream for decoded bytes");
        
>>>>>>> c934bbe4
        int ci=0;
        byte nibbles[] = new byte[4];
        int s=0;
  
        while (ci<encoded.length())
        {
            char c=encoded.charAt(ci++);

            if (c==__pad)
                break;

            if (Character.isWhitespace(c))
                continue;

            byte nibble=__rfc1421nibbles[c];
            if (nibble<0)
                throw new IllegalArgumentException("Not B64 encoded");

            nibbles[s++]=__rfc1421nibbles[c];

            switch(s)
            {
                case 1:
                    break;
                case 2:
                    bout.write(nibbles[0]<<2|nibbles[1]>>>4);
                    break;
                case 3:
                    bout.write(nibbles[1]<<4|nibbles[2]>>>2);
                    break;
                case 4:
                    bout.write(nibbles[2]<<6|nibbles[3]);
                    s=0;
                    break;
            }

        }

        return;
    }
<<<<<<< HEAD

=======
    
    
    /* ------------------------------------------------------------ */
>>>>>>> c934bbe4
    public static void encode(int value,Appendable buf) throws IOException
    {
        buf.append(__rfc1421alphabet[0x3f&((0xFC000000&value)>>26)]);
        buf.append(__rfc1421alphabet[0x3f&((0x03F00000&value)>>20)]);
        buf.append(__rfc1421alphabet[0x3f&((0x000FC000&value)>>14)]);
        buf.append(__rfc1421alphabet[0x3f&((0x00003F00&value)>>8)]);
        buf.append(__rfc1421alphabet[0x3f&((0x000000FC&value)>>2)]);
        buf.append(__rfc1421alphabet[0x3f&((0x00000003&value)<<4)]);
        buf.append('=');
    }

    public static void encode(long lvalue,Appendable buf) throws IOException
    {
        int value=(int)(0xFFFFFFFC&(lvalue>>32));
        buf.append(__rfc1421alphabet[0x3f&((0xFC000000&value)>>26)]);
        buf.append(__rfc1421alphabet[0x3f&((0x03F00000&value)>>20)]);
        buf.append(__rfc1421alphabet[0x3f&((0x000FC000&value)>>14)]);
        buf.append(__rfc1421alphabet[0x3f&((0x00003F00&value)>>8)]);
        buf.append(__rfc1421alphabet[0x3f&((0x000000FC&value)>>2)]);

        buf.append(__rfc1421alphabet[0x3f&((0x00000003&value)<<4) + (0xf&(int)(lvalue>>28))]);

        value=0x0FFFFFFF&(int)lvalue;
        buf.append(__rfc1421alphabet[0x3f&((0x0FC00000&value)>>22)]);
        buf.append(__rfc1421alphabet[0x3f&((0x003F0000&value)>>16)]);
        buf.append(__rfc1421alphabet[0x3f&((0x0000FC00&value)>>10)]);
        buf.append(__rfc1421alphabet[0x3f&((0x000003F0&value)>>4)]);
        buf.append(__rfc1421alphabet[0x3f&((0x0000000F&value)<<2)]);
    }
}<|MERGE_RESOLUTION|>--- conflicted
+++ resolved
@@ -336,8 +336,6 @@
         if (encoded==null)
             return null;
 
-<<<<<<< HEAD
-=======
         ByteArrayOutputStream bout = new ByteArrayOutputStream(4*encoded.length()/3);        
         decode(encoded, bout);
         return bout.toByteArray();
@@ -361,7 +359,6 @@
         if (bout == null)
             throw new IllegalArgumentException("No outputstream for decoded bytes");
         
->>>>>>> c934bbe4
         int ci=0;
         byte nibbles[] = new byte[4];
         int s=0;
@@ -402,13 +399,8 @@
 
         return;
     }
-<<<<<<< HEAD
-
-=======
     
-    
-    /* ------------------------------------------------------------ */
->>>>>>> c934bbe4
+
     public static void encode(int value,Appendable buf) throws IOException
     {
         buf.append(__rfc1421alphabet[0x3f&((0xFC000000&value)>>26)]);
