--- conflicted
+++ resolved
@@ -757,11 +757,7 @@
             if (_callback == null)
                 throw new IllegalStateException();
 
-<<<<<<< HEAD
             boolean useDirectByteBuffers = isUseOutputDirectByteBuffers();
-            ByteBuffer chunk = _chunk;
-=======
->>>>>>> ff8ae56f
             while (true)
             {
                 HttpGenerator.Result result = _generator.generateResponse(_info, _head, _header, _chunk, _content, _lastContent);
@@ -786,39 +782,21 @@
                     }
                     case HEADER_OVERFLOW:
                     {
-<<<<<<< HEAD
-                        int capacity = _header.capacity();
-                        _bufferPool.release(_header);
-                        if (capacity >= _config.getResponseHeaderSize())
+                        if (_header.capacity() >= _config.getResponseHeaderSize())
                             throw new BadMessageException(HttpStatus.INTERNAL_SERVER_ERROR_500, "Response header too large");
+                        releaseHeader();
                         _header = _bufferPool.acquire(_config.getResponseHeaderSize(), useDirectByteBuffers);
-=======
-                        if (_header.capacity() >= _config.getResponseHeaderSize())
-                            throw new BadMessageException(INTERNAL_SERVER_ERROR_500, "Response header too large");
-                        releaseHeader();
-                        _header = _bufferPool.acquire(_config.getResponseHeaderSize(), HEADER_BUFFER_DIRECT);
->>>>>>> ff8ae56f
                         continue;
                     }
                     case NEED_CHUNK:
                     {
-<<<<<<< HEAD
-                        chunk = _chunk = _bufferPool.acquire(HttpGenerator.CHUNK_SIZE, useDirectByteBuffers);
-=======
-                        _chunk = _bufferPool.acquire(HttpGenerator.CHUNK_SIZE, CHUNK_BUFFER_DIRECT);
->>>>>>> ff8ae56f
+                        _chunk = _bufferPool.acquire(HttpGenerator.CHUNK_SIZE, useDirectByteBuffers);
                         continue;
                     }
                     case NEED_CHUNK_TRAILER:
                     {
-<<<<<<< HEAD
-                        if (_chunk != null)
-                            _bufferPool.release(_chunk);
-                        chunk = _chunk = _bufferPool.acquire(_config.getResponseHeaderSize(), useDirectByteBuffers);
-=======
                         releaseChunk();
-                        _chunk = _bufferPool.acquire(_config.getResponseHeaderSize(), CHUNK_BUFFER_DIRECT);
->>>>>>> ff8ae56f
+                        _chunk = _bufferPool.acquire(_config.getResponseHeaderSize(), useDirectByteBuffers);
                         continue;
                     }
                     case FLUSH:
