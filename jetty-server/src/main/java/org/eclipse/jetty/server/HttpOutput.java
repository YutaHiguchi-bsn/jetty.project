--- conflicted
+++ resolved
@@ -409,7 +409,7 @@
     public ByteBuffer acquireBuffer()
     {
         if (_aggregate == null)
-            _aggregate = _channel.getByteBufferPool().acquire(getBufferSize(), _interceptor.isOptimizedForDirectBuffers());
+            _aggregate = _channel.getByteBufferPool().acquire(getBufferSize(), _channel.isUseOutputDirectByteBuffers());
         return _aggregate;
     }
 
@@ -541,11 +541,7 @@
                     boolean last = isLastContentToWrite(len);
                     if (!last && len <= _commitSize)
                     {
-<<<<<<< HEAD
-                        ensureAggregate();
-=======
                         acquireBuffer();
->>>>>>> b027aa5a
 
                         // YES - fill the aggregate with content from the buffer
                         int filled = BufferUtil.fill(_aggregate, b, off, len);
@@ -590,11 +586,7 @@
         boolean last = isLastContentToWrite(len);
         if (!last && len <= _commitSize)
         {
-<<<<<<< HEAD
-            ensureAggregate();
-=======
             acquireBuffer();
->>>>>>> b027aa5a
 
             // YES - fill the aggregate with content from the buffer
             int filled = BufferUtil.fill(_aggregate, b, off, len);
@@ -645,12 +637,6 @@
         }
     }
 
-    private void ensureAggregate()
-    {
-        if (_aggregate == null)
-            _aggregate = _channel.getByteBufferPool().acquire(getBufferSize(), _channel.isUseOutputDirectByteBuffers());
-    }
-
     public void write(ByteBuffer buffer) throws IOException
     {
         // This write always bypasses aggregate buffer
@@ -721,11 +707,7 @@
             switch (_state.get())
             {
                 case OPEN:
-<<<<<<< HEAD
-                    ensureAggregate();
-=======
                     acquireBuffer();
->>>>>>> b027aa5a
                     BufferUtil.append(_aggregate, (byte)b);
 
                     // Check if all written or full
@@ -740,11 +722,7 @@
                     if (!_state.compareAndSet(State.READY, State.PENDING))
                         continue;
 
-<<<<<<< HEAD
-                    ensureAggregate();
-=======
                     acquireBuffer();
->>>>>>> b027aa5a
                     BufferUtil.append(_aggregate, (byte)b);
 
                     // Check if all written or full
