//
//  ========================================================================
//  Copyright (c) 1995-2019 Mort Bay Consulting Pty. Ltd.
//  ------------------------------------------------------------------------
//  All rights reserved. This program and the accompanying materials
//  are made available under the terms of the Eclipse Public License v1.0
//  and Apache License v2.0 which accompanies this distribution.
//
//      The Eclipse Public License is available at
//      http://www.eclipse.org/legal/epl-v10.html
//
//      The Apache License v2.0 is available at
//      http://www.opensource.org/licenses/apache2.0.php
//
//  You may elect to redistribute this code under either of these licenses.
//  ========================================================================
//

package org.eclipse.jetty.server.ssl;

import java.io.File;
import java.io.IOException;
import java.io.InputStream;
import java.io.InterruptedIOException;
import java.io.OutputStream;
import java.net.Socket;
import java.nio.charset.StandardCharsets;
import javax.net.ssl.SSLContext;
import javax.servlet.http.HttpServletRequest;
import javax.servlet.http.HttpServletResponse;

import org.eclipse.jetty.server.Request;
import org.eclipse.jetty.server.Server;
import org.eclipse.jetty.server.ServerConnector;
import org.eclipse.jetty.server.handler.AbstractHandler;
import org.eclipse.jetty.toolchain.test.MavenTestingUtils;
import org.eclipse.jetty.util.resource.Resource;
import org.eclipse.jetty.util.ssl.SslContextFactory;
import org.hamcrest.Matchers;
import org.junit.jupiter.api.Test;
import org.junit.jupiter.api.condition.DisabledOnJre;
import org.junit.jupiter.api.condition.JRE;

import static org.hamcrest.MatcherAssert.assertThat;
import static org.junit.jupiter.api.Assertions.assertEquals;

// Only in JDK 11 is possible to use SSLSocket.shutdownOutput().
@DisabledOnJre({JRE.JAVA_8, JRE.JAVA_9, JRE.JAVA_10})
public class SSLReadEOFAfterResponseTest
{
    @Test
    public void testReadEOFAfterResponse() throws Exception
    {
        File keystore = MavenTestingUtils.getTestResourceFile("keystore");
        SslContextFactory.Server sslContextFactory = new SslContextFactory.Server();
        sslContextFactory.setKeyStoreResource(Resource.newResource(keystore));
        sslContextFactory.setKeyStorePassword("storepwd");
        sslContextFactory.setKeyManagerPassword("keypwd");

        Server server = new Server();
        ServerConnector connector = new ServerConnector(server, sslContextFactory);
        int idleTimeout = 1000;
        connector.setIdleTimeout(idleTimeout);
        server.addConnector(connector);

        String content = "the quick brown fox jumped over the lazy dog";
        byte[] bytes = content.getBytes(StandardCharsets.UTF_8);
        server.setHandler(new AbstractHandler()
        {
            @Override
<<<<<<< HEAD
            protected void doNonErrorHandle(String target, Request baseRequest, HttpServletRequest request, HttpServletResponse response) throws IOException
=======
            public void handle(String target, Request baseRequest, HttpServletRequest request, HttpServletResponse response) throws IOException, ServletException
>>>>>>> e09444ee
            {
                // First: read the whole content.
                InputStream input = request.getInputStream();
                int length = bytes.length;
                while (length > 0)
                {
                    int read = input.read();
                    if (read < 0)
                        throw new IllegalStateException();
                    --length;
                }

                // Second: write the response.
                response.setContentLength(bytes.length);
                response.getOutputStream().write(bytes);
                response.flushBuffer();

                sleep(idleTimeout / 2);

                // Third, read the EOF.
                int read = input.read();
                if (read >= 0)
                    throw new IllegalStateException();
            }
        });
        server.start();

        try
        {
            SSLContext sslContext = sslContextFactory.getSslContext();
            try (Socket client = sslContext.getSocketFactory().createSocket("localhost", connector.getLocalPort()))
            {
                client.setSoTimeout(5 * idleTimeout);

                OutputStream output = client.getOutputStream();
                String request =
                    "POST / HTTP/1.1\r\n" +
                        "Host: localhost\r\n" +
                        "Content-Length: " + content.length() + "\r\n" +
                        "\r\n";
                output.write(request.getBytes(StandardCharsets.UTF_8));
                output.write(bytes);
                output.flush();

                // Read the response.
                InputStream input = client.getInputStream();
                int crlfs = 0;
                while (true)
                {
                    int read = input.read();
                    assertThat(read, Matchers.greaterThanOrEqualTo(0));
                    if (read == '\r' || read == '\n')
                        ++crlfs;
                    else
                        crlfs = 0;
                    if (crlfs == 4)
                        break;
                }
                for (byte b : bytes)
                {
                    assertEquals(b, input.read());
                }

                // Shutdown the output so the server reads the TLS close_notify.
                client.shutdownOutput();
                // client.close();

                // The connection should now be idle timed out by the server.
                int read = input.read();
                assertEquals(-1, read);
            }
        }
        finally
        {
            server.stop();
        }
    }

    private void sleep(long time) throws IOException
    {
        try
        {
            Thread.sleep(time);
        }
        catch (InterruptedException x)
        {
            throw new InterruptedIOException();
        }
    }
}<|MERGE_RESOLUTION|>--- conflicted
+++ resolved
@@ -26,6 +26,7 @@
 import java.net.Socket;
 import java.nio.charset.StandardCharsets;
 import javax.net.ssl.SSLContext;
+import javax.servlet.ServletException;
 import javax.servlet.http.HttpServletRequest;
 import javax.servlet.http.HttpServletResponse;
 
@@ -68,11 +69,7 @@
         server.setHandler(new AbstractHandler()
         {
             @Override
-<<<<<<< HEAD
-            protected void doNonErrorHandle(String target, Request baseRequest, HttpServletRequest request, HttpServletResponse response) throws IOException
-=======
             public void handle(String target, Request baseRequest, HttpServletRequest request, HttpServletResponse response) throws IOException, ServletException
->>>>>>> e09444ee
             {
                 // First: read the whole content.
                 InputStream input = request.getInputStream();
