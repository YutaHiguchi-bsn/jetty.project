--- conflicted
+++ resolved
@@ -44,10 +44,7 @@
         p.put("/", "8");
         p.put("/XXX:/YYY", "9");
         p.put("", "10");
-<<<<<<< HEAD
         p.put("/\u20ACuro/*", "11");
-=======
->>>>>>> 11085742
 
         String[][] tests = {
                 { "/abs/path", "1"},
@@ -141,11 +138,8 @@
         assertTrue("!match *.foo", !PathMap.match("*.foo", "anything.bar"));
 
         assertEquals("match / with ''", "10", p.getMatch("/").getValue());
-<<<<<<< HEAD
-=======
         
         assertTrue("match \"\"", PathMap.match("", "/"));
->>>>>>> 11085742
     }
 
     /**
